"""Task graph framework."""
from __future__ import absolute_import

import shutil
import time
import pprint
import collections
import hashlib
import pickle
import os
import logging
import multiprocessing
import multiprocessing.pool
import threading
import sqlite3
import math
try:
    import Queue as queue
    # In python 2 basestring is superclass of str and unicode.
    _VALID_PATH_TYPES = (basestring,)

    def _isclose(a, b, rel_tol=1e-9, abs_tol=0.0):
        """Define isclose function for Python 2.7, >3.6 has math.isclose."""
        return abs(a-b) < max(rel_tol * max(abs(a), abs(b)), abs_tol)
    math.isclose = _isclose
except ImportError:
    # Python3 renamed queue as queue
    import queue
    import pathlib
    # pathlib only exists in Python3
    _VALID_PATH_TYPES = (str, pathlib.Path)
import inspect
import abc

from . import queuehandler

# Superclass for ABCs, compatible with python 2.7+ that replaces __metaclass__
# usage that is no longer clearly documented in python 3 (if it's even present
# at all ... __metaclass__ has been removed from the python data model docs)
# Taken from https://stackoverflow.com/a/38668373/299084
ABC = abc.ABCMeta('ABC', (object,), {'__slots__': ()})

_TASKGRAPH_DATABASE_FILENAME = 'taskgraph_data.db'

try:
    import psutil
    HAS_PSUTIL = True
    if psutil.WINDOWS:
        # Windows' scheduler doesn't use POSIX niceness.
        PROCESS_LOW_PRIORITY = psutil.BELOW_NORMAL_PRIORITY_CLASS
    else:
        # On POSIX, use system niceness.
        # -20 is high priority, 0 is normal priority, 19 is low priority.
        # 10 here is an abritrary selection that's probably nice enough.
        PROCESS_LOW_PRIORITY = 10
except ImportError:
    HAS_PSUTIL = False

LOGGER = logging.getLogger(__name__)
_MAX_TIMEOUT = 5.0  # amount of time to wait for threads to terminate


# We want our processing pool to be nondeamonic so that workers could use
# multiprocessing if desired (deamonic processes cannot start new processes)
# the following bit of code to do this was taken from
# https://stackoverflow.com/a/8963618/42897
class NoDaemonProcess(multiprocessing.Process):
    """Make 'daemon' attribute always return False."""

    def _get_daemon(self):
        return False

    def _set_daemon(self, value):
        pass
    daemon = property(_get_daemon, _set_daemon)


class NonDaemonicPool(multiprocessing.pool.Pool):
    """NonDaemonic Process Pool."""

    Process = NoDaemonProcess


def _initialize_logging_to_queue(logging_queue):
    """Add a synchronized queue to a new process.

    This is intended to be called as an initialization function to
    ``multiprocessing.Pool`` to establish logging from a Pool worker to the
    main python process via a multiprocessing Queue.

    Parameters:
        logging_queue (multiprocessing.Queue): The queue to use for passing
            log records back to the main process.

    Returns:
        ``None``

    """
    root_logger = logging.getLogger()

    # By the time this function is called, ``root_logger`` has a copy of all of
    # the logging handlers registered to it within the parent process, which
    # leads to duplicate logging in some cases.  By removing all of the
    # handlers here, we ensure that log messages can only be passed back to the
    # parent process by the ``logging_queue``, where they will be handled.
    for handler in root_logger.handlers[:]:
        root_logger.removeHandler(handler)

    root_logger.setLevel(logging.NOTSET)
    handler = queuehandler.QueueHandler(logging_queue)
    root_logger.addHandler(handler)


class TaskGraph(object):
    """Encapsulates the worker and tasks states for parallel processing."""

    def __init__(
            self, taskgraph_cache_dir_path, n_workers,
            reporting_interval=None):
        """Create a task graph.

        Creates an object for building task graphs, executing them,
        parallelizing independent work notes, and avoiding repeated calls.

        Parameters:
            taskgraph_cache_dir_path (string): path to a directory that
                either contains a taskgraph cache from a previous instance or
                will create a new one if none exists.
            n_workers (int): number of parallel *subprocess* workers to allow
                during task graph execution.  If set to 0, don't use
                subprocesses.  If set to <0, use only the main thread for any
                execution and scheduling. In the case of the latter,
                `add_task` will be a blocking call.
            reporting_interval (scalar): if not None, report status of task
                graph every `reporting_interval` seconds.

        """
        try:
            os.makedirs(taskgraph_cache_dir_path)
        except OSError:
            LOGGER.debug(
                "%s already exists, no need to make it",
                taskgraph_cache_dir_path)

        self._taskgraph_cache_dir_path = taskgraph_cache_dir_path

        self._taskgraph_started_event = threading.Event()

        # use this to keep track of all the tasks added to the graph by their
        # task ids. Used to determine if an identical task has been added
        # to the taskgraph during `add_task`
        self._task_map = dict()

        # used to remember if task_graph has been closed
        self._closed = False

        # keep track if the task graph has been forcibly terminated
        self._terminated = False

        # if n_workers > 0 this will be a multiprocessing pool used to execute
        # the __call__ functions in Tasks
        self._worker_pool = None

        # If n_workers > 0 this will be a threading.Thread used to propagate
        # log records from another process into the current process.
        self._logging_monitor_thread = None

        # If n_workers > 0, this will be a multiprocessing.Queue used to pass
        # log records from the process pool to the parent process.
        self._logging_queue = None

        # keeps track of the tasks currently being processed for logging.
        self._active_task_list = []

        # keeps track of how many tasks have all their dependencies satisfied
        # and are waiting for a worker
        self._task_waiting_count = 0

        # Synchronization objects:
        # this lock is used to synchronize the following objects
        self._taskgraph_lock = threading.RLock()

        # this is used to guard multiple connections to the same database
        self._task_database_lock = threading.Lock()

        # this might hold the threads to execute tasks if n_workers >= 0
        self._task_executor_thread_list = []

        # executor threads wait on this event that gets set when new tasks are
        # added to the queue. If the queue is empty an executor will clear
        # the event to halt other executors
        self._executor_ready_event = threading.Event()

        # tasks that have all their dependencies satisfied go in this queue
        # and can be executed immediately
        self._task_ready_priority_queue = queue.PriorityQueue()

        # maps a list of tasks that need to be executed to a task
        self._task_dependent_map = collections.defaultdict(set)
        # maps a list of tasks that are dependent to a task
        self._dependent_task_map = collections.defaultdict(set)
        # tasks that complete are added to this set
        self._completed_tasks = set()

        self._task_database_path = os.path.join(
            self._taskgraph_cache_dir_path, _TASKGRAPH_DATABASE_FILENAME)
        sql_create_projects_table = (
            """
            CREATE TABLE IF NOT EXISTS taskgraph_data (
                task_reexecution_hash TEXT NOT NULL,
                target_path_stats BLOB NOT NULL,
                PRIMARY KEY (task_reexecution_hash)
            );
            CREATE UNIQUE INDEX IF NOT EXISTS task_reexecution_hash_index
            ON taskgraph_data (task_reexecution_hash);
            """)

        with sqlite3.connect(self._task_database_path) as conn:
            cursor = conn.cursor()
            cursor.executescript(sql_create_projects_table)

        # no need to set up schedulers if n_workers is single threaded
        self._n_workers = n_workers
        if n_workers < 0:
            return

        # start concurrent reporting of taskgraph if reporting interval is set
        self._reporting_interval = reporting_interval
        if reporting_interval is not None:
            self._monitor_thread = threading.Thread(
                target=self._execution_monitor,
                name='_execution_monitor')
            # make it a daemon so we don't have to figure out how to
            # close it when execution complete
            self._monitor_thread.daemon = True
            self._monitor_thread.start()

        # launch executor threads
        for thread_id in range(max(1, n_workers)):
            task_executor_thread = threading.Thread(
                target=self._task_executor,
                name='task_executor_%s' % thread_id)
            # make daemons in case there's a catastrophic error the main
            # thread won't hang
            task_executor_thread.daemon = True
            task_executor_thread.start()
            self._task_executor_thread_list.append(task_executor_thread)

        # set up multiprocessing if n_workers > 0
        if n_workers > 0:
            self._logging_queue = multiprocessing.Queue()
            self._worker_pool = NonDaemonicPool(
                n_workers, initializer=_initialize_logging_to_queue,
                initargs=(self._logging_queue,))
            self._logging_monitor_thread = threading.Thread(
                target=self._handle_logs_from_processes,
                args=(self._logging_queue,))
            self._logging_monitor_thread.daemon = True
            self._logging_monitor_thread.start()
            if HAS_PSUTIL:
                parent = psutil.Process()
                parent.nice(PROCESS_LOW_PRIORITY)
                for child in parent.children():
                    try:
                        child.nice(PROCESS_LOW_PRIORITY)
                    except psutil.NoSuchProcess:
                        LOGGER.warning(
                            "NoSuchProcess exception encountered when trying "
                            "to nice %s. This might be a bug in `psutil` so "
                            "it should be okay to ignore.")

    def __del__(self):
        """Ensure all threads have been joined for cleanup."""
        try:
            # it's possible the global state is not well defined, so just in
            # case we'll wrap it all up in a try/except
            if self._n_workers > 0:
                LOGGER.debug("shutting down workers")
                self._worker_pool.terminate()
                # close down the log monitor thread
                self._logging_queue.put(None)
                timedout = not self._logging_monitor_thread.join(_MAX_TIMEOUT)
                if timedout:
                    LOGGER.warning(
                        '_logging_monitor_thread %s timed out',
                        self._logging_monitor_thread)

            if self._logging_queue:
                # Close down the logging monitor thread.
                self._logging_queue.put(None)
                self._logging_monitor_thread.join(_MAX_TIMEOUT)
                # drain the queue if anything is left
                while True:
                    try:
                        x = self._logging_queue.get_nowait()
                        LOGGER.error("the logging queue had this in it: %s", x)
                    except queue.Empty:
                        break

            self._taskgraph_started_event.set()
            if self._n_workers >= 0:
                self._executor_ready_event.set()
                for executor_thread in self._task_executor_thread_list:
                    try:
                        timedout = not executor_thread.join(_MAX_TIMEOUT)
                        if timedout:
                            LOGGER.warning(
                                'task executor thread timed out %s',
                                executor_thread)
                    except Exception:
                        LOGGER.exception(
                            "Exception when joining %s", executor_thread)
                if self._reporting_interval is not None:
                    LOGGER.debug("joining _monitor_thread.")
                    timedout = not self._monitor_thread.join(_MAX_TIMEOUT)
                    if timedout:
                        LOGGER.warning(
                            '_monitor_thread %s timed out', self._monitor_thread)
                    for task in self._task_map.values():
                        # this is a shortcut to get the tasks to mark as joined
                        task.task_done_executing_event.set()

            # drain the task ready queue if there's anything left
            while True:
                try:
                    x = self._task_ready_priority_queue.get_nowait()
                    LOGGER.error(
                        "task_ready_priority_queue not empty contains: %s", x)
                except queue.Empty:
                    break
            LOGGER.debug('taskgraph terminated')
        except:
            pass

    def _task_executor(self):
        """Worker that executes Tasks that have satisfied dependencies."""
        # this event blocks until the TaskGraph has signaled ready to execute
        self._taskgraph_started_event.wait()
        while True:
            # this event blocks until the task graph has signaled it wants
            # the executors to read the state of the queue or a stop event
            self._executor_ready_event.wait()
            # this lock synchronizes changes between the queue and
            # executor_ready_event
            LOGGER.debug("checking for new tasks to execute")
            if self._terminated:
                LOGGER.debug(
                    "taskgraph is terminated, ending %s",
                    threading.currentThread())
                break
            task = None
            self._taskgraph_lock.acquire()
            try:
                task = self._task_ready_priority_queue.get_nowait()
                self._task_waiting_count -= 1
                task_name_time_tuple = (task.task_name, time.time())
                self._active_task_list.append(task_name_time_tuple)
            except queue.Empty:
                # no tasks are waiting could be because the taskgraph is
                # closed or because the queue is just empty.
                if self._closed and not self._task_dependent_map:
                    self._taskgraph_lock.release()
                    # the task graph is signaling executors to stop,
                    # since the self._task_dependent_map is empty the
                    # executor can terminate.
                    LOGGER.debug(
                        "no tasks are pending and taskgraph closed, normally "
                        "terminating executor %s." %
                        threading.currentThread())
                    break
                else:
                    self._executor_ready_event.clear()
            self._taskgraph_lock.release()
            if task:
                try:
                    task._call()
                    task.task_done_executing_event.set()
                except Exception as e:
                    # An error occurred on a call, terminate the taskgraph
                    if task.n_retries == 0:
                        task.exception_object = e
                        LOGGER.exception(
                            'A taskgraph _task_executor failed on Task '
                            '%s. Terminating taskgraph.', task.task_name)
                        self._terminate()
                        break
                    else:
                        LOGGER.warning(
                            'A taskgraph _task_executor failed on Task '
                            '%s attempting no more than %d retries. original '
                            'exception %s',
                            task.task_name, task.n_retries, repr(e))
                        task.n_retries -= 1
                        with self._taskgraph_lock:
                            self._active_task_list.remove(task_name_time_tuple)
                            self._task_ready_priority_queue.put(task)
                            self._task_waiting_count += 1
                            self._executor_ready_event.set()
                        continue

                LOGGER.debug(
                    "task %s is complete, checking to see if any dependent "
                    "tasks can be executed now", task.task_name)
                with self._taskgraph_lock:
                    self._completed_tasks.add(task)
                    self._active_task_list.remove(task_name_time_tuple)
                    for waiting_task in self._task_dependent_map[task]:
                        # remove `task` from the set of tasks that
                        # `waiting_task` was waiting on.
                        self._dependent_task_map[waiting_task].remove(task)
                        # if there aren't any left, we can push `waiting_task`
                        # to the work queue
                        if not self._dependent_task_map[waiting_task]:
                            # if we removed the last task we can put it to the
                            # work queue
                            LOGGER.debug(
                                "Task %s is ready for processing, sending to "
                                "task_ready_priority_queue",
                                waiting_task.task_name)
                            self._task_ready_priority_queue.put(waiting_task)
                            self._task_waiting_count += 1
                            # indicate to executors there is work to do
                            self._executor_ready_event.set()
                    del self._task_dependent_map[task]
                LOGGER.debug("task %s done processing", task.task_name)
        LOGGER.debug("task executor shutting down")

    def add_task(
            self, func=None, args=None, kwargs=None, task_name=None,
            target_path_list=None, ignore_path_list=None,
            dependent_task_list=None, ignore_directories=True, priority=0,
            n_retries=0, hash_algorithm='sizetimestamp',
            copy_duplicate_artifact=False):
        """Add a task to the task graph.

        Parameters:
            func (callable): target function
            args (list): argument list for `func`
            kwargs (dict): keyword arguments for `func`
            target_path_list (list): if not None, a list of file paths that
                are expected to be output by `func`.  If any of these paths
                don't exist, or their timestamp is earlier than an input
                arg or work token, func will be executed.

                If `None`, any identical calls to `add_task` will be skipped
                for the TaskGraph object. A future TaskGraph object will
                re-run an exact call once for its lifetime. The reasoning is
                that it is likely the user wishes to run a target-less task
                once for the lifetime of a task-graph, but would otherwise
                not have a transient result that could be re-used in a
                future instantiation of a TaskGraph object.
            task_name (string): if not None, this value is used to identify
                the task in logging messages.
            ignore_path_list (list): list of file paths that could be in
                args/kwargs that should be ignored when considering timestamp
                hashes.
            dependent_task_list (list): list of `Task`s that this task must
                `join` before executing.
            ignore_directories (boolean): if the existence/timestamp of any
                directories discovered in args or kwargs is used as part
                of the work token hash.
            priority (numeric): the priority of a task is considered when
                there is more than one task whose dependencies have been
                met and are ready for scheduling. Tasks are inserted into the
                work queue in order of decreasing priority value
                (priority 10 is higher than priority 1). This value can be
                positive, negative, and/or floating point.
            n_retries (int): if > 0, this task will attempt to reexecute up to
                `n_retries` times if an exception occurs during execution of
                the task. The process to attempt reexecution involves
                re-inserting the task on the "work ready" queue which will be
                processed by the taskgraph scheduler. This means the task may
                attempt to reexecute immediately, or after some other tasks
                are cleared.
            hash_algorithm (string): either a hash function id that
                exists in hashlib.algorithms_available or 'sizetimestamp'.
                Any paths to actual files in the arguments will be digested
                with this algorithm. If value is 'sizetimestamp' the digest
                will only use the normed path, size, and timestamp of any
                files found in the arguments. This value is used when
                determining whether a task is precalculated or its target
                files can be copied to an equivalent task. Note if
                `hash_algorithm` is 'sizetimestamp' the task will require the
                same base path files to determine equality. If it is a
                `hashlib` algorithm only file contents will be considered.
            copy_duplicate_artifact (bool): if true and the Tasks'
                argument signature matches a previous Tasks without direct
                comparison of the target path files in the arguments other
                than their positions in the target path list, the target
                artifacts from a previously successful Task execution will
                be copied to the new one.

        Returns:
            Task which was just added to the graph or an existing Task that
            has the same signature and has already been added to the
            TaskGraph.

        Raises:
            ValueError if objects are passed to the dependent task list that
                are not Tasks.
            ValueError if `add_task` is invoked after the `TaskGraph` is
                closed.
            RuntimeError if `add_task` is invoked after `TaskGraph` has
                reached a terminate state.

        """
        with self._taskgraph_lock:
            try:
                if self._terminated:
                    raise RuntimeError(
                        "add_task when Taskgraph is terminated.")
                if self._closed:
                    raise ValueError(
                        "The task graph is closed and cannot accept more "
                        "tasks.")
                if args is None:
                    args = []
                if kwargs is None:
                    kwargs = {}
                if task_name is None:
                    task_name = 'UNNAMED TASK'
                if dependent_task_list is None:
                    dependent_task_list = []
                if target_path_list is None:
                    target_path_list = []
                if ignore_path_list is None:
                    ignore_path_list = []
                if func is None:
                    def func(): return None

                # this is a pretty common error to accidentally not pass a
                # Task to the dependent task list.
                if any(not isinstance(task, Task)
                       for task in dependent_task_list):
                    raise ValueError(
                        "Objects passed to dependent task list that are not "
                        "tasks: %s", dependent_task_list)

                task_name = '%s (%d)' % (task_name, len(self._task_map))
                new_task = Task(
                    task_name, func, args, kwargs, target_path_list,
                    ignore_path_list, ignore_directories,
                    self._worker_pool, self._taskgraph_cache_dir_path,
<<<<<<< HEAD
                    priority, n_retries, hash_algorithm,
                    copy_duplicate_artifact, self._taskgraph_started_event,
                    self._task_database_path)
=======
                    priority, n_retries, self._taskgraph_started_event,
                    self._task_database_path, self._task_database_lock)
>>>>>>> e8b9759c

                # it may be this task was already created in an earlier call,
                # use that object in its place
                if new_task in self._task_map:
                    duplicate_task = self._task_map[new_task]
                    new_task_target_set = set(new_task._target_path_list)
                    duplicate_task_target_set = set(
                        duplicate_task._target_path_list)
                    if new_task_target_set == duplicate_task_target_set:
                        LOGGER.warning(
                            "A duplicate task was submitted: %s original: %s",
                            new_task, self._task_map[new_task])
                        return duplicate_task
                    disjoint_target_set = (
                        new_task_target_set.symmetric_difference(
                            duplicate_task_target_set))
                    if len(disjoint_target_set) == (
                            len(new_task_target_set) +
                            len(duplicate_task_target_set)):
                        if duplicate_task not in dependent_task_list:
                            LOGGER.info(
                                "A task was created that had an identical "
                                "args signature sans target paths, but a "
                                "different target_path_list of the same "
                                "length. To avoid recomputation, dynamically "
                                "adding previous Task as a dependent task to "
                                "this one.")
                            dependent_task_list = (
                                dependent_task_list + [duplicate_task])
                    else:
                        raise RuntimeError(
                            "A task was created that has the same arguments "
                            "as another task, but only partially different "
                            "expected target paths. This runs the risk of "
                            "unpredictably overwriting output so treating as "
                            "a runtime error: submitted task: %s, existing "
                            "task: %s" % (new_task, duplicate_task))
                self._task_map[new_task] = new_task
                if self._n_workers < 0:
                    # call directly if single threaded
                    new_task._call()
                else:
                    # determine if task is ready or is dependent on other
                    # tasks
                    LOGGER.debug(
                        "multithreaded: %s sending to new task queue.",
                        task_name)
                    outstanding_dependent_task_list = [
                        dep_task for dep_task in dependent_task_list
                        if dep_task not in self._completed_tasks]
                    if not outstanding_dependent_task_list:
                        self._task_ready_priority_queue.put(new_task)
                        self._task_waiting_count += 1
                        self._executor_ready_event.set()
                    else:
                        # there are unresolved tasks that the waiting
                        # process scheduler has not been notified of.
                        # Record dependencies.
                        for dep_task in outstanding_dependent_task_list:
                            # record tasks that are dependent on dep_task
                            self._task_dependent_map[dep_task].add(new_task)
                            # record tasks that new_task depends on
                            self._dependent_task_map[new_task].add(dep_task)
                return new_task

            except Exception:
                # something went wrong, shut down the taskgraph
                LOGGER.exception(
                    "Something went wrong when adding task %s, "
                    "terminating taskgraph.", task_name)
                self._terminate()
                raise

    def _handle_logs_from_processes(self, queue_):
        LOGGER.debug('Starting logging worker')
        while True:
            record = queue_.get()
            if record is None:
                break
            logger = logging.getLogger(record.name)
            logger.handle(record)
        LOGGER.debug('_handle_logs_from_processes shutting down')

    def _execution_monitor(self):
        """Log state of taskgraph every `self._reporting_interval` seconds."""
        start_time = time.time()
        while True:
            if self._terminated:
                break
            with self._taskgraph_lock:
                active_task_count = len(self._active_task_list)
                queue_length = self._task_ready_priority_queue.qsize()
                active_task_message = '\n'.join(
                    ['\t%s: executing for %.2fs' % (
                        task_name, time.time() - task_time)
                     for task_name, task_time in self._active_task_list])

            total_tasks = len(self._task_map)
            completed_tasks = len(self._completed_tasks)
            percent_complete = 0.0
            if total_tasks > 0:
                percent_complete = 100.0 * (
                    float(completed_tasks) / total_tasks)

            LOGGER.info(
                "\n\ttaskgraph execution status: tasks added: %d \n"
                "\ttasks complete: %d (%.1f%%) \n"
                "\ttasks waiting for a free worker: %d (qsize: %d)\n"
                "\ttasks executing (%d): graph is %s\n%s", total_tasks,
                completed_tasks, percent_complete, self._task_waiting_count,
                queue_length, active_task_count,
                'closed' if self._closed else 'open',
                active_task_message)

            time.sleep(
                self._reporting_interval - (
                    (time.time() - start_time)) % self._reporting_interval)
        LOGGER.debug("_execution monitor shutting down")

    def join(self, timeout=None):
        """Join all threads in the graph.

        Parameters:
            timeout (float): if not none will attempt to join subtasks with
                this value. If a subtask times out, the whole function will
                timeout.

        Returns:
            True if successful join, False if timed out.

        """
        LOGGER.debug("joining taskgraph")
        # start delayed execution if necessary:
        self._taskgraph_started_event.set()
        # if single threaded, nothing to join.
        if self._n_workers < 0 or self._terminated:
            return True
        try:
            LOGGER.debug("attempting to join threads")
            timedout = False
            for task in self._task_map.values():
                LOGGER.debug("attempting to join task %s", task.task_name)
                timedout = not task.join(timeout)
                LOGGER.debug("task %s was joined", task.task_name)
                # if the last task timed out then we want to timeout for all
                # of the task graph
                if timedout:
                    LOGGER.info(
                        "task %s timed out in graph join", task.task_name)
                    return False
            if self._closed and self._n_workers >= 0:
                with self._taskgraph_lock:
                    # we only have a task_manager if running in threaded mode
                    # wake executors so they can process that the taskgraph is
                    # closed and can shut down if there is no pending work
                    self._executor_ready_event.set()
                    self._terminated = True
                if self._logging_queue:
                    self._logging_queue.put(None)
                    self._logging_monitor_thread.join(timeout)
                if self._reporting_interval is not None:
                    LOGGER.debug("joining _monitor_thread.")
                    self._monitor_thread.join(timeout)
                for executor_task in self._task_executor_thread_list:
                    executor_task.join(timeout)
            LOGGER.debug('taskgraph terminated')
            return True
        except Exception:
            # If there's an exception on a join it means that a task failed
            # to execute correctly. Print a helpful message then terminate the
            # taskgraph object.
            LOGGER.exception(
                "Exception raised when joining task %s. It's possible "
                "that this task did not cause the exception, rather another "
                "exception terminated the task_graph. Check the log to see "
                "if there are other exceptions.", task)
            self._terminate()
            raise

    def close(self):
        """Prevent future tasks from being added to the work queue."""
        LOGGER.debug("Closing taskgraph.")
        if self._closed:
            return
        with self._taskgraph_lock:
            self._closed = True
        LOGGER.debug("taskgraph closed")

    def _terminate(self):
        """Immediately terminate remaining task graph computation."""
        LOGGER.debug(
            "Invoking terminate. already terminated? %s", self._terminated)
        if self._terminated:
            return
        with self._taskgraph_lock:
            self._terminated = True

            for task in self._task_map.values():
                LOGGER.debug("setting task done for %s", task.task_name)
                task.task_done_executing_event.set()

            if self._worker_pool:
                self._worker_pool.terminate()

        self._taskgraph_started_event.set()
        self._executor_ready_event.set()


class Task(object):
    """Encapsulates work/task state for multiprocessing."""

    def __init__(
            self, task_name, func, args, kwargs, target_path_list,
            ignore_path_list, ignore_directories,
<<<<<<< HEAD
            worker_pool, cache_dir, priority, n_retries, hash_algorithm,
            copy_duplicate_artifact, taskgraph_started_event,
            task_database_path):
=======
            worker_pool, cache_dir, priority, n_retries,
            taskgraph_started_event, task_database_path, task_database_lock):
>>>>>>> e8b9759c
        """Make a Task.

        Parameters:
            task_name (int): unique task id from the task graph.
            func (function): a function that takes the argument list
                `args`
            args (tuple): a list of arguments to pass to `func`.  Can be
                None.
            kwargs (dict): keyword arguments to pass to `func`.  Can be
                None.
            target_path_list (list): a list of filepaths that this task
                should generate.
            ignore_path_list (list): list of file paths that could be in
                args/kwargs that should be ignored when considering timestamp
                hashes.
            ignore_directories (bool): if the existence/timestamp of any
                directories discovered in args or kwargs is used as part
                of the work token hash.
            worker_pool (multiprocessing.Pool): if not None, is a
                multiprocessing pool that can be used for `_call` execution.
            cache_dir (string): path to a directory to both write and expect
                data recorded from a previous Taskgraph run.
            priority (numeric): the priority of a task is considered when
                there is more than one task whose dependencies have been
                met and are ready for scheduling. Tasks are inserted into the
                work queue in order of decreasing priority. This value can be
                positive, negative, and/or floating point.
            n_retries (int): if > 0, this task will attempt to reexecute up to
                `n_retries` times if an exception occurs during execution of
                the task. The process to attempt reexecution involves
                re-inserting the task on the "work ready" queue which will be
                processed by the taskgraph scheduler. This means the task may
                attempt to reexecute immediately, or after some othre tasks
                are cleared. If <= 0, the task will fail on the first
                unhandled exception the Task encounters.
            hash_algorithm (string): either a hash function id that
                exists in hashlib.algorithms_available or 'sizetimestamp'.
                Any paths to actual files in the arguments will be digested
                with this algorithm. If value is 'sizetimestamp' the digest
                will only use the normed path, size, and timestamp of any
                files found in the arguments.
            copy_duplicate_artifact (bool): if true and the Tasks'
                argument signature matches a previous Tasks without direct
                comparison of the target path files in the arguments other
                than their positions in the target path list, the target
                artifacts from a previously successful Task execution will
                be copied to the new one.
            taskgraph_started_event (Event): can be used to start the main
                TaskGraph if it has not yet started in case a Task is joined.
            task_database_path (str): path to an SQLITE database that has
                table named "taskgraph_data" with the two fields:
                    task_hash TEXT NOT NULL,
                    target_path_stats BLOB NOT NULL
                If a call is successful its hash is inserted/updated in the
<<<<<<< HEAD
                table and the target_path_stats stores the base/target stats
                for the target files created by the call and listed in
                `target_path_list`.
=======
                table and the data_blob stores the base/target stats.
            task_database_lock (threading.Lock): used to lock the task
                database before a .connect.
>>>>>>> e8b9759c

        """
        # it is a common error to accidentally pass a non string as to the
        # target path list, this terminates early if so
        if any([not (isinstance(path, _VALID_PATH_TYPES))
                for path in target_path_list]):
            raise ValueError(
                "Values pass to target_path_list are not strings: %s",
                target_path_list)

        # sort the target path list because the order doesn't matter for
        # a result, but it would cause a task to be reexecuted if the only
        # difference was a different order.
        self._target_path_list = sorted(
            [os.path.normpath(os.path.normcase(path))
             for path in target_path_list])
        self.task_name = task_name
        self._func = func
        self._args = args
        self._kwargs = kwargs
        self._cache_dir = cache_dir
        self._ignore_path_list = [
            os.path.normpath(os.path.normcase(path))
            for path in ignore_path_list]
        self._ignore_directories = ignore_directories
        self._worker_pool = worker_pool
        self._taskgraph_started_event = taskgraph_started_event
        self.n_retries = n_retries
        self._task_database_path = task_database_path
<<<<<<< HEAD
        self._hash_algorithm = hash_algorithm
        self._copy_duplicate_artifact = copy_duplicate_artifact
=======
        self._task_database_lock = task_database_lock
>>>>>>> e8b9759c
        self.exception_object = None

        # This flag is used to avoid repeated calls to "is_precalculated"
        self._precalculated = None

        # invert the priority since sorting goes smallest to largest and we
        # want more positive priority values to be executed first.
        self._priority = -priority

        # Used to ensure only one attempt at executing and also a mechanism
        # to see when Task is complete. This can be set if a Task finishes
        # a _call and there are no more attempts at reexecution.
        self.task_done_executing_event = threading.Event()

        # Calculate a hash based only on argument inputs.
        try:
            if not hasattr(Task, 'func_source_map'):
                Task.func_source_map = {}
            # memoize func source code because it's likely we'll import
            # the same func many times and reflection is slow
            if self._func not in Task.func_source_map:
                Task.func_source_map[self._func] = (
                    inspect.getsource(self._func))
            source_code = Task.func_source_map[self._func]
        except (IOError, TypeError):
            # many reasons for this, for example, frozen Python code won't
            # have source code, so just leave blank
            source_code = ''

        if not hasattr(self._func, '__name__'):
            LOGGER.warning(
                "function does not have a __name__ which means it will not "
                "be considered when calculating a successive input has "
                "been changed with another function without __name__.")
            self._func.__name__ = ''

        args_clean = []
        for index, arg in enumerate(self._args):
            try:
                scrubbed_value = _scrub_task_args(arg, self._target_path_list)
                _ = pickle.dumps(scrubbed_value)
                args_clean.append(scrubbed_value)
            except TypeError:
                LOGGER.warning(
                    "could not pickle argument at index %d (%s). "
                    "Skipping argument which means it will not be considered "
                    "when calculating whether inputs have been changed "
                    "on a successive run.", index, arg)

        kwargs_clean = {}
        # iterate through sorted order so we get the same hash result with the
        # same set of kwargs irrespective of the item dict order.
        for key, arg in sorted(self._kwargs.items()):
            try:
                scrubbed_value = _scrub_task_args(arg, self._target_path_list)
                _ = pickle.dumps(scrubbed_value)
                kwargs_clean[arg] = scrubbed_value
            except TypeError:
                LOGGER.warning(
                    "could not pickle kw argument %s (%s). "
                    "Skipping argument which means it will not be considered "
                    "when calculating whether inputs have been changed "
                    "on a successive run.", key, arg)

        self._reexecution_info = {
            'func_name': self._func.__name__,
            'args': pprint.pformat(args_clean),
            'kwargs': pprint.pformat(kwargs_clean),
            'source_code_hash': hashlib.sha1(
                source_code.encode('utf-8')).hexdigest(),
        }

        argument_hash_string = ':'.join([
            self._reexecution_info[key]
            for key in sorted(self._reexecution_info.keys())])

        self._task_id_hash = hashlib.sha1(
            argument_hash_string.encode('utf-8')).hexdigest()

        # this will get calculated when `is_precalculated` is invoked.
        self._task_reexecution_hash = None

    def __eq__(self, other):
        """Two tasks are equal if their hashes are equal."""
        if isinstance(self, other.__class__):
            return self._task_id_hash == other._task_id_hash
        return False

    def __hash__(self):
        """Return the base-16 integer hash of this hash string."""
        return int(self._task_id_hash, 16)

    def __ne__(self, other):
        """Inverse of __eq__."""
        return not self.__eq__(other)

    def __lt__(self, other):
        """Less than based on priority."""
        return self._priority < other._priority

    def __str__(self):
        """Create a string representation of a Task."""
        return "Task object %s:\n\n" % (id(self)) + pprint.pformat(
            {
                "task_name": self.task_name,
                "priority": self._priority,
                "ignore_path_list": self._ignore_path_list,
                "ignore_directories": self._ignore_directories,
                "target_path_list": self._target_path_list,
                "task_id_hash": self._task_id_hash,
                "task_reexecution_hash": self._task_reexecution_hash,
                "exception_object": self.exception_object,
                "self._reexecution_info": self._reexecution_info
            })

    def _call(self):
        """Invoke this method to execute task.

        Precondition is that the Task dependencies are satisfied.

        Sets the `self.task_done_executing_event` flag if execution is
        successful.

        Raises:
            RuntimeError if any target paths are not generated after the
                function call is complete.

        """
        LOGGER.debug("_call check if precalculated %s", self.task_name)
        if self.is_precalculated():
            self.task_done_executing_event.set()
            return
        LOGGER.debug("not precalculated %s", self.task_name)
        result_calculated = False
        if self._copy_duplicate_artifact:
            # try to see if we can copy old files
            with sqlite3.connect(self._task_database_path) as conn:
                cursor = conn.cursor()
                cursor.execute(
                    """
                    SELECT target_path_stats from taskgraph_data
                    WHERE (task_reexecution_hash == ?)
                    """, (self._task_reexecution_hash,))
                database_result = cursor.fetchone()
            if database_result:
                result_target_path_stats = pickle.loads(database_result[0])
                if (len(result_target_path_stats) ==
                        len(self._target_path_list)):
                    LOGGER.debug(
                        "copying stored artifacts to target path list. \n"
                        "\tstored artifacts: %s\n\ttarget_path_list: %s\n",
                        [x[0] for x in result_target_path_stats],
                        self._target_path_list)
                    for artifact_target, new_target in zip(
                            result_target_path_stats, self._target_path_list):
                        if artifact_target != new_target:
                            shutil.copyfile(artifact_target[0], new_target)
                        else:
                            LOGGER.warn(
                                "duplicate artifact and target paths %s, "
                                "list: %s" % (
                                    artifact_target, result_target_path_stats,
                                    self._target_path_list))
                    result_calculated = True
        if not result_calculated:
            if self._worker_pool is not None:
                result = self._worker_pool.apply_async(
                    func=self._func, args=self._args, kwds=self._kwargs)
                # the following blocks and raises an exception if result raised
                # an exception
                LOGGER.debug("apply_async for task %s", self.task_name)
                result.get()
            else:
                LOGGER.debug("direct _func for task %s", self.task_name)
                self._func(*self._args, **self._kwargs)

        # check that the target paths exist and record stats for later
        result_target_path_stats = list(
            _get_file_stats(
                self._target_path_list, self._hash_algorithm, [], False))
        result_target_path_set = set(
            [x[0] for x in result_target_path_stats])
        target_path_set = set(self._target_path_list)
        if target_path_set != result_target_path_set:
            raise RuntimeError(
                "In Task: %s\nMissing expected target path results.\n"
                "Expected: %s\nObserved: %s\n" % (
                    self.task_name, self._target_path_list,
                    result_target_path_set))

        # this step will only record the run if there is an expected
        # target file. Otherwise we infer the result of this call is
        # transient between taskgraph executions and we should expect to
        # run it again.
        if self._target_path_list:
            with self._task_database_lock:
                with sqlite3.connect(self._task_database_path) as conn:
                    cursor = conn.cursor()
                    cursor.execute(
                        """INSERT OR REPLACE INTO taskgraph_data VALUES
                           (?, ?)""", (
                            self._task_reexecution_hash, pickle.dumps(
                                result_target_path_stats)))
                    conn.commit()
        self._precalculated = True
        self.task_done_executing_event.set()
        LOGGER.debug("successful run on task %s", self.task_name)

    def is_precalculated(self):
        """Return true if _call need not be invoked.

        Returns:
            True if the Task's target paths exist in the same state as the
            last recorded run at the time this function is called. It is
            possible this value could change without running the Task if
            input parameter file stats change. False otherwise.

        """
        # This gets a list of the files and their file stats that can be found
        # in args and kwargs but ignores anything specifically targeted or
        # an expected result. This will allow a task to change its hash in
        # case a different version of a file was passed in.
        if self._precalculated is not None:
            return self._precalculated
        file_stat_list = list(_get_file_stats(
            [self._args, self._kwargs],
            self._hash_algorithm,
            self._target_path_list+self._ignore_path_list,
            self._ignore_directories))

        # add the file stat list to the already existing reexecution info
        # dictionary that contains stats that should not change whether
        # files have been created/updated/or not.
        self._reexecution_info['file_stat_list'] = pprint.pformat(
            file_stat_list)
        # the x[2] is to only take the *hash* part of the 'file_stat'
        reexecution_string = '%s:%s:%s' % (
            self._reexecution_info['func_name'],
            self._reexecution_info['source_code_hash'],
            str([x[2] for x in file_stat_list]))
        self._task_reexecution_hash = hashlib.sha1(
            reexecution_string.encode('utf-8')).hexdigest()
        try:
<<<<<<< HEAD
            with sqlite3.connect(self._task_database_path) as conn:
                cursor = conn.cursor()
                cursor.execute(
                    """
                        SELECT target_path_stats from taskgraph_data
                        WHERE (task_reexecution_hash == ?)
                    """, (self._task_reexecution_hash,))
                database_result = cursor.fetchone()
=======
            with self._task_database_lock:
                with sqlite3.connect(self._task_database_path) as conn:
                    cursor = conn.cursor()
                    cursor.execute(
                        """
                            SELECT data_blob from taskgraph_data
                            WHERE (task_hash == ?)
                        """, (self._task_reexecution_hash,))
                    database_result = cursor.fetchone()
>>>>>>> e8b9759c
            if database_result is None:
                LOGGER.info(
                    "not precalculated, Task hash does not "
                    "exist (%s)", self.task_name)
                LOGGER.debug("is_precalculated full task info: %s", self)
                self._precalculated = False
                return False
            if database_result:
                result_target_path_stats = pickle.loads(database_result[0])
            mismatched_target_file_list = []
            for path, hash_algorithm, hash_string in result_target_path_stats:
                if path not in self._target_path_list:
                    mismatched_target_file_list.append(
                        'Recorded path not in target path list %s' % path)
                if not os.path.exists(path):
                    mismatched_target_file_list.append(
                        'Path not found: %s' % path)
                    continue
                if hash_algorithm == 'sizetimestamp':
                    size, modified_time = [
                        float(x) for x in hash_string.split(':')]
                    target_modified_time = os.path.getmtime(path)
                    if not math.isclose(modified_time, target_modified_time):
                        mismatched_target_file_list.append(
                            "Modified times don't match "
                            "cached: (%f) actual: (%f)" % (
                                modified_time, target_modified_time))
                        continue
                    target_size = os.path.getsize(path)
                    if size != target_size:
                        mismatched_target_file_list.append(
                            "File sizes don't match "
                            "cached: (%s) actual: (%s)" % (
                                size, target_size))
                else:
                    target_hash = _hash_file(path, hash_algorithm)
                    if hash_string != target_hash:
                        mismatched_target_file_list.append(
                            "File hashes are different. cached: (%s) "
                            "actual: (%s)" % (hash_string, target_hash))
            if mismatched_target_file_list:
                LOGGER.warning(
                    "not precalculated (%s), Task hash exists, "
                    "but there are these mismatches: %s",
                    self.task_name, '\n'.join(mismatched_target_file_list))
                self._precalculated = False
                return False
            LOGGER.info("precalculated (%s)" % self)
            self._precalculated = True
            return True
        except EOFError:
            LOGGER.exception("not precalculated %s, EOFError", self.task_name)
            self._precalculated = False
            return False

    def join(self, timeout=None):
        """Block until task is complete, raise exception if runtime failed."""
        self._taskgraph_started_event.set()
        LOGGER.debug(
            "joining %s done executing: %s", self.task_name,
            self.task_done_executing_event)
        timed_out = self.task_done_executing_event.wait(timeout)
        if self.exception_object:
            raise self.exception_object
        return timed_out


class EncapsulatedTaskOp(ABC):
    """Used as a superclass for Task operations that need closures.

    This class will automatically hash the subclass's __call__ method source
    as well as the arguments to its __init__ function to calculate the
    Task's unique hash.

    """

    def __init__(self, *args, **kwargs):
        """Attempt to get the source code of __call__."""
        args_as_str = str([args, kwargs]).encode('utf-8')
        try:
            # hash the args plus source code of __call__
            id_hash = hashlib.sha1(args_as_str + inspect.getsource(
                self.__class__.__call__).encode('utf-8')).hexdigest()
        except IOError:
            # this will fail if the code is compiled, that's okay just do
            # the args
            id_hash = hashlib.sha1(args_as_str)
        # prefix the classname
        self.__name__ = '%s_%s' % (self.__class__.__name__, id_hash)

    @abc.abstractmethod
    def __call__(self, *args, **kwargs):
        """Empty method meant to be overridden by inheritor."""
        pass


def _get_file_stats(
        base_value, hash_algorithm, ignore_list, ignore_directories):
    """Iterate over any values that are filepaths by getting filestats.

    Parameters:
        base_value: any python value. Any file paths in `base_value`
            should be "os.path.norm"ed before this function is called.
            contains filepaths in any nested structure.
        ignore_list (list): any paths found in this list are not included
            as part of the file stats. All paths in this list should be
            "os.path.norm"ed.
        ignore_directories (boolean): If True directories are not
            considered for filestats.


    Return:
        list of (path, hash_algorithm, hash) tuples for any filepaths found in
            base_value or nested in base value that are not otherwise
            ignored by the input parameters.

    """
    if isinstance(base_value, _VALID_PATH_TYPES):
        try:
            norm_path = os.path.normpath(os.path.normcase(base_value))
            if norm_path not in ignore_list and (
                    not os.path.isdir(norm_path) or
                    not ignore_directories) and os.path.exists(norm_path):
                yield (
                    norm_path, hash_algorithm,
                    _hash_file(norm_path, hash_algorithm))
        except (OSError, ValueError):
            # I ran across a ValueError when one of the os.path functions
            # interpreted the value as a path that was too long.
            # OSErrors could happen if there's coincidentally a directory we
            # can't read or it's not a file or something else out of our
            # control
            LOGGER.exception(
                "base_value couldn't be analyzed somehow '%s'", base_value)
    elif isinstance(base_value, dict):
        for key in sorted(base_value.keys()):
            value = base_value[key]
            for stat in _get_file_stats(
                    value, hash_algorithm, ignore_list, ignore_directories):
                yield stat
    elif isinstance(base_value, (list, set, tuple)):
        for value in base_value:
            for stat in _get_file_stats(
                    value, hash_algorithm, ignore_list, ignore_directories):
                yield stat


def _scrub_task_args(base_value, target_path_list):
    """Scrub a `base_value` so that it's compatible with reexecution hashes.

    Replace functions with stable string representations and remove any
    references to normalized target paths.

    Parameters:
        base_value: any python value
        target_path_list (list): a list of strings that if found in
            `base_value` should be replaced with 'in_target_path' so

    Returns:
        base_value with any functions replaced as strings.

    """
    if callable(base_value):
        try:
            if not hasattr(Task, 'func_source_map'):
                Task.func_source_map = {}
            # memoize func source code because it's likely we'll import
            # the same func many times and reflection is slow
            if base_value not in Task.func_source_map:
                Task.func_source_map[base_value] = (
                    inspect.getsource(base_value)).replace(
                        ' ', '').replace('\t', '')
            source_code = Task.func_source_map[base_value]
        except (IOError, TypeError):
            # many reasons for this, for example, frozen Python code won't
            # have source code, so just leave blank
            source_code = ''
        return '%s:%s' % (base_value.__name__, source_code)
    elif isinstance(base_value, dict):
        result_dict = {}
        for key in sorted(base_value.keys()):
            result_dict[key] = _scrub_task_args(
                base_value[key], target_path_list)
        return result_dict
    elif isinstance(base_value, (list, set, tuple)):
        result_list = []
        for value in base_value:
            result_list.append(_scrub_task_args(value, target_path_list))
        return type(base_value)(result_list)
    elif isinstance(base_value, _VALID_PATH_TYPES):
        normalized_path = os.path.normpath(os.path.normcase(base_value))
        if normalized_path in target_path_list:
            return 'target_path_list[%d]' % target_path_list.index(
                normalized_path)
        else:
            return normalized_path
    else:
        return base_value


def _hash_file(file_path, hash_algorithm, buf_size=2**20):
    """Return a hex digest of `file_path`.

    Parameters:
        file_path (string): path to file to hash.
        hash_algorithm (string): a hash function id that exists in
            hashlib.algorithms_available or 'sizetimestamp'. If function id
            is in hashlib.algorithms_available, the file contents are hashed
            with that function and the fingerprint is returned. If value is
            'sizetimestamp' the size and timestamp of the file are returned
            in a string of the form
            '[sizeinbytes]:[lastmodifiedtime]'.
        buf_size (int): number of bytes to read from `file_path` at a time
            for digesting.

    Returns:
        a hash hex digest computed with hash algorithm `hash_algorithm`
        of the binary contents of the file located at `file_path`.

    """
    if hash_algorithm == 'sizetimestamp':
        norm_path = os.path.normpath(os.path.normcase(file_path))
        return '%d:%f' % (
            os.path.getsize(norm_path), os.path.getmtime(norm_path))
    hash_func = hashlib.new(hash_algorithm)
    with open(file_path, 'rb') as f:
        binary_data = f.read(buf_size)
        while binary_data:
            hash_func.update(binary_data)
            binary_data = f.read(buf_size)
    return hash_func.hexdigest()
<|MERGE_RESOLUTION|>--- conflicted
+++ resolved
@@ -1,1365 +1,1337 @@
-"""Task graph framework."""
-from __future__ import absolute_import
-
-import shutil
-import time
-import pprint
-import collections
-import hashlib
-import pickle
-import os
-import logging
-import multiprocessing
-import multiprocessing.pool
-import threading
-import sqlite3
-import math
-try:
-    import Queue as queue
-    # In python 2 basestring is superclass of str and unicode.
-    _VALID_PATH_TYPES = (basestring,)
-
-    def _isclose(a, b, rel_tol=1e-9, abs_tol=0.0):
-        """Define isclose function for Python 2.7, >3.6 has math.isclose."""
-        return abs(a-b) < max(rel_tol * max(abs(a), abs(b)), abs_tol)
-    math.isclose = _isclose
-except ImportError:
-    # Python3 renamed queue as queue
-    import queue
-    import pathlib
-    # pathlib only exists in Python3
-    _VALID_PATH_TYPES = (str, pathlib.Path)
-import inspect
-import abc
-
-from . import queuehandler
-
-# Superclass for ABCs, compatible with python 2.7+ that replaces __metaclass__
-# usage that is no longer clearly documented in python 3 (if it's even present
-# at all ... __metaclass__ has been removed from the python data model docs)
-# Taken from https://stackoverflow.com/a/38668373/299084
-ABC = abc.ABCMeta('ABC', (object,), {'__slots__': ()})
-
-_TASKGRAPH_DATABASE_FILENAME = 'taskgraph_data.db'
-
-try:
-    import psutil
-    HAS_PSUTIL = True
-    if psutil.WINDOWS:
-        # Windows' scheduler doesn't use POSIX niceness.
-        PROCESS_LOW_PRIORITY = psutil.BELOW_NORMAL_PRIORITY_CLASS
-    else:
-        # On POSIX, use system niceness.
-        # -20 is high priority, 0 is normal priority, 19 is low priority.
-        # 10 here is an abritrary selection that's probably nice enough.
-        PROCESS_LOW_PRIORITY = 10
-except ImportError:
-    HAS_PSUTIL = False
-
-LOGGER = logging.getLogger(__name__)
-_MAX_TIMEOUT = 5.0  # amount of time to wait for threads to terminate
-
-
-# We want our processing pool to be nondeamonic so that workers could use
-# multiprocessing if desired (deamonic processes cannot start new processes)
-# the following bit of code to do this was taken from
-# https://stackoverflow.com/a/8963618/42897
-class NoDaemonProcess(multiprocessing.Process):
-    """Make 'daemon' attribute always return False."""
-
-    def _get_daemon(self):
-        return False
-
-    def _set_daemon(self, value):
-        pass
-    daemon = property(_get_daemon, _set_daemon)
-
-
-class NonDaemonicPool(multiprocessing.pool.Pool):
-    """NonDaemonic Process Pool."""
-
-    Process = NoDaemonProcess
-
-
-def _initialize_logging_to_queue(logging_queue):
-    """Add a synchronized queue to a new process.
-
-    This is intended to be called as an initialization function to
-    ``multiprocessing.Pool`` to establish logging from a Pool worker to the
-    main python process via a multiprocessing Queue.
-
-    Parameters:
-        logging_queue (multiprocessing.Queue): The queue to use for passing
-            log records back to the main process.
-
-    Returns:
-        ``None``
-
-    """
-    root_logger = logging.getLogger()
-
-    # By the time this function is called, ``root_logger`` has a copy of all of
-    # the logging handlers registered to it within the parent process, which
-    # leads to duplicate logging in some cases.  By removing all of the
-    # handlers here, we ensure that log messages can only be passed back to the
-    # parent process by the ``logging_queue``, where they will be handled.
-    for handler in root_logger.handlers[:]:
-        root_logger.removeHandler(handler)
-
-    root_logger.setLevel(logging.NOTSET)
-    handler = queuehandler.QueueHandler(logging_queue)
-    root_logger.addHandler(handler)
-
-
-class TaskGraph(object):
-    """Encapsulates the worker and tasks states for parallel processing."""
-
-    def __init__(
-            self, taskgraph_cache_dir_path, n_workers,
-            reporting_interval=None):
-        """Create a task graph.
-
-        Creates an object for building task graphs, executing them,
-        parallelizing independent work notes, and avoiding repeated calls.
-
-        Parameters:
-            taskgraph_cache_dir_path (string): path to a directory that
-                either contains a taskgraph cache from a previous instance or
-                will create a new one if none exists.
-            n_workers (int): number of parallel *subprocess* workers to allow
-                during task graph execution.  If set to 0, don't use
-                subprocesses.  If set to <0, use only the main thread for any
-                execution and scheduling. In the case of the latter,
-                `add_task` will be a blocking call.
-            reporting_interval (scalar): if not None, report status of task
-                graph every `reporting_interval` seconds.
-
-        """
-        try:
-            os.makedirs(taskgraph_cache_dir_path)
-        except OSError:
-            LOGGER.debug(
-                "%s already exists, no need to make it",
-                taskgraph_cache_dir_path)
-
-        self._taskgraph_cache_dir_path = taskgraph_cache_dir_path
-
-        self._taskgraph_started_event = threading.Event()
-
-        # use this to keep track of all the tasks added to the graph by their
-        # task ids. Used to determine if an identical task has been added
-        # to the taskgraph during `add_task`
-        self._task_map = dict()
-
-        # used to remember if task_graph has been closed
-        self._closed = False
-
-        # keep track if the task graph has been forcibly terminated
-        self._terminated = False
-
-        # if n_workers > 0 this will be a multiprocessing pool used to execute
-        # the __call__ functions in Tasks
-        self._worker_pool = None
-
-        # If n_workers > 0 this will be a threading.Thread used to propagate
-        # log records from another process into the current process.
-        self._logging_monitor_thread = None
-
-        # If n_workers > 0, this will be a multiprocessing.Queue used to pass
-        # log records from the process pool to the parent process.
-        self._logging_queue = None
-
-        # keeps track of the tasks currently being processed for logging.
-        self._active_task_list = []
-
-        # keeps track of how many tasks have all their dependencies satisfied
-        # and are waiting for a worker
-        self._task_waiting_count = 0
-
-        # Synchronization objects:
-        # this lock is used to synchronize the following objects
-        self._taskgraph_lock = threading.RLock()
-
-        # this is used to guard multiple connections to the same database
-        self._task_database_lock = threading.Lock()
-
-        # this might hold the threads to execute tasks if n_workers >= 0
-        self._task_executor_thread_list = []
-
-        # executor threads wait on this event that gets set when new tasks are
-        # added to the queue. If the queue is empty an executor will clear
-        # the event to halt other executors
-        self._executor_ready_event = threading.Event()
-
-        # tasks that have all their dependencies satisfied go in this queue
-        # and can be executed immediately
-        self._task_ready_priority_queue = queue.PriorityQueue()
-
-        # maps a list of tasks that need to be executed to a task
-        self._task_dependent_map = collections.defaultdict(set)
-        # maps a list of tasks that are dependent to a task
-        self._dependent_task_map = collections.defaultdict(set)
-        # tasks that complete are added to this set
-        self._completed_tasks = set()
-
-        self._task_database_path = os.path.join(
-            self._taskgraph_cache_dir_path, _TASKGRAPH_DATABASE_FILENAME)
-        sql_create_projects_table = (
-            """
-            CREATE TABLE IF NOT EXISTS taskgraph_data (
-                task_reexecution_hash TEXT NOT NULL,
-                target_path_stats BLOB NOT NULL,
-                PRIMARY KEY (task_reexecution_hash)
-            );
-            CREATE UNIQUE INDEX IF NOT EXISTS task_reexecution_hash_index
-            ON taskgraph_data (task_reexecution_hash);
-            """)
-
-        with sqlite3.connect(self._task_database_path) as conn:
-            cursor = conn.cursor()
-            cursor.executescript(sql_create_projects_table)
-
-        # no need to set up schedulers if n_workers is single threaded
-        self._n_workers = n_workers
-        if n_workers < 0:
-            return
-
-        # start concurrent reporting of taskgraph if reporting interval is set
-        self._reporting_interval = reporting_interval
-        if reporting_interval is not None:
-            self._monitor_thread = threading.Thread(
-                target=self._execution_monitor,
-                name='_execution_monitor')
-            # make it a daemon so we don't have to figure out how to
-            # close it when execution complete
-            self._monitor_thread.daemon = True
-            self._monitor_thread.start()
-
-        # launch executor threads
-        for thread_id in range(max(1, n_workers)):
-            task_executor_thread = threading.Thread(
-                target=self._task_executor,
-                name='task_executor_%s' % thread_id)
-            # make daemons in case there's a catastrophic error the main
-            # thread won't hang
-            task_executor_thread.daemon = True
-            task_executor_thread.start()
-            self._task_executor_thread_list.append(task_executor_thread)
-
-        # set up multiprocessing if n_workers > 0
-        if n_workers > 0:
-            self._logging_queue = multiprocessing.Queue()
-            self._worker_pool = NonDaemonicPool(
-                n_workers, initializer=_initialize_logging_to_queue,
-                initargs=(self._logging_queue,))
-            self._logging_monitor_thread = threading.Thread(
-                target=self._handle_logs_from_processes,
-                args=(self._logging_queue,))
-            self._logging_monitor_thread.daemon = True
-            self._logging_monitor_thread.start()
-            if HAS_PSUTIL:
-                parent = psutil.Process()
-                parent.nice(PROCESS_LOW_PRIORITY)
-                for child in parent.children():
-                    try:
-                        child.nice(PROCESS_LOW_PRIORITY)
-                    except psutil.NoSuchProcess:
-                        LOGGER.warning(
-                            "NoSuchProcess exception encountered when trying "
-                            "to nice %s. This might be a bug in `psutil` so "
-                            "it should be okay to ignore.")
-
-    def __del__(self):
-        """Ensure all threads have been joined for cleanup."""
-        try:
-            # it's possible the global state is not well defined, so just in
-            # case we'll wrap it all up in a try/except
-            if self._n_workers > 0:
-                LOGGER.debug("shutting down workers")
-                self._worker_pool.terminate()
-                # close down the log monitor thread
-                self._logging_queue.put(None)
-                timedout = not self._logging_monitor_thread.join(_MAX_TIMEOUT)
-                if timedout:
-                    LOGGER.warning(
-                        '_logging_monitor_thread %s timed out',
-                        self._logging_monitor_thread)
-
-            if self._logging_queue:
-                # Close down the logging monitor thread.
-                self._logging_queue.put(None)
-                self._logging_monitor_thread.join(_MAX_TIMEOUT)
-                # drain the queue if anything is left
-                while True:
-                    try:
-                        x = self._logging_queue.get_nowait()
-                        LOGGER.error("the logging queue had this in it: %s", x)
-                    except queue.Empty:
-                        break
-
-            self._taskgraph_started_event.set()
-            if self._n_workers >= 0:
-                self._executor_ready_event.set()
-                for executor_thread in self._task_executor_thread_list:
-                    try:
-                        timedout = not executor_thread.join(_MAX_TIMEOUT)
-                        if timedout:
-                            LOGGER.warning(
-                                'task executor thread timed out %s',
-                                executor_thread)
-                    except Exception:
-                        LOGGER.exception(
-                            "Exception when joining %s", executor_thread)
-                if self._reporting_interval is not None:
-                    LOGGER.debug("joining _monitor_thread.")
-                    timedout = not self._monitor_thread.join(_MAX_TIMEOUT)
-                    if timedout:
-                        LOGGER.warning(
-                            '_monitor_thread %s timed out', self._monitor_thread)
-                    for task in self._task_map.values():
-                        # this is a shortcut to get the tasks to mark as joined
-                        task.task_done_executing_event.set()
-
-            # drain the task ready queue if there's anything left
-            while True:
-                try:
-                    x = self._task_ready_priority_queue.get_nowait()
-                    LOGGER.error(
-                        "task_ready_priority_queue not empty contains: %s", x)
-                except queue.Empty:
-                    break
-            LOGGER.debug('taskgraph terminated')
-        except:
-            pass
-
-    def _task_executor(self):
-        """Worker that executes Tasks that have satisfied dependencies."""
-        # this event blocks until the TaskGraph has signaled ready to execute
-        self._taskgraph_started_event.wait()
-        while True:
-            # this event blocks until the task graph has signaled it wants
-            # the executors to read the state of the queue or a stop event
-            self._executor_ready_event.wait()
-            # this lock synchronizes changes between the queue and
-            # executor_ready_event
-            LOGGER.debug("checking for new tasks to execute")
-            if self._terminated:
-                LOGGER.debug(
-                    "taskgraph is terminated, ending %s",
-                    threading.currentThread())
-                break
-            task = None
-            self._taskgraph_lock.acquire()
-            try:
-                task = self._task_ready_priority_queue.get_nowait()
-                self._task_waiting_count -= 1
-                task_name_time_tuple = (task.task_name, time.time())
-                self._active_task_list.append(task_name_time_tuple)
-            except queue.Empty:
-                # no tasks are waiting could be because the taskgraph is
-                # closed or because the queue is just empty.
-                if self._closed and not self._task_dependent_map:
-                    self._taskgraph_lock.release()
-                    # the task graph is signaling executors to stop,
-                    # since the self._task_dependent_map is empty the
-                    # executor can terminate.
-                    LOGGER.debug(
-                        "no tasks are pending and taskgraph closed, normally "
-                        "terminating executor %s." %
-                        threading.currentThread())
-                    break
-                else:
-                    self._executor_ready_event.clear()
-            self._taskgraph_lock.release()
-            if task:
-                try:
-                    task._call()
-                    task.task_done_executing_event.set()
-                except Exception as e:
-                    # An error occurred on a call, terminate the taskgraph
-                    if task.n_retries == 0:
-                        task.exception_object = e
-                        LOGGER.exception(
-                            'A taskgraph _task_executor failed on Task '
-                            '%s. Terminating taskgraph.', task.task_name)
-                        self._terminate()
-                        break
-                    else:
-                        LOGGER.warning(
-                            'A taskgraph _task_executor failed on Task '
-                            '%s attempting no more than %d retries. original '
-                            'exception %s',
-                            task.task_name, task.n_retries, repr(e))
-                        task.n_retries -= 1
-                        with self._taskgraph_lock:
-                            self._active_task_list.remove(task_name_time_tuple)
-                            self._task_ready_priority_queue.put(task)
-                            self._task_waiting_count += 1
-                            self._executor_ready_event.set()
-                        continue
-
-                LOGGER.debug(
-                    "task %s is complete, checking to see if any dependent "
-                    "tasks can be executed now", task.task_name)
-                with self._taskgraph_lock:
-                    self._completed_tasks.add(task)
-                    self._active_task_list.remove(task_name_time_tuple)
-                    for waiting_task in self._task_dependent_map[task]:
-                        # remove `task` from the set of tasks that
-                        # `waiting_task` was waiting on.
-                        self._dependent_task_map[waiting_task].remove(task)
-                        # if there aren't any left, we can push `waiting_task`
-                        # to the work queue
-                        if not self._dependent_task_map[waiting_task]:
-                            # if we removed the last task we can put it to the
-                            # work queue
-                            LOGGER.debug(
-                                "Task %s is ready for processing, sending to "
-                                "task_ready_priority_queue",
-                                waiting_task.task_name)
-                            self._task_ready_priority_queue.put(waiting_task)
-                            self._task_waiting_count += 1
-                            # indicate to executors there is work to do
-                            self._executor_ready_event.set()
-                    del self._task_dependent_map[task]
-                LOGGER.debug("task %s done processing", task.task_name)
-        LOGGER.debug("task executor shutting down")
-
-    def add_task(
-            self, func=None, args=None, kwargs=None, task_name=None,
-            target_path_list=None, ignore_path_list=None,
-            dependent_task_list=None, ignore_directories=True, priority=0,
-            n_retries=0, hash_algorithm='sizetimestamp',
-            copy_duplicate_artifact=False):
-        """Add a task to the task graph.
-
-        Parameters:
-            func (callable): target function
-            args (list): argument list for `func`
-            kwargs (dict): keyword arguments for `func`
-            target_path_list (list): if not None, a list of file paths that
-                are expected to be output by `func`.  If any of these paths
-                don't exist, or their timestamp is earlier than an input
-                arg or work token, func will be executed.
-
-                If `None`, any identical calls to `add_task` will be skipped
-                for the TaskGraph object. A future TaskGraph object will
-                re-run an exact call once for its lifetime. The reasoning is
-                that it is likely the user wishes to run a target-less task
-                once for the lifetime of a task-graph, but would otherwise
-                not have a transient result that could be re-used in a
-                future instantiation of a TaskGraph object.
-            task_name (string): if not None, this value is used to identify
-                the task in logging messages.
-            ignore_path_list (list): list of file paths that could be in
-                args/kwargs that should be ignored when considering timestamp
-                hashes.
-            dependent_task_list (list): list of `Task`s that this task must
-                `join` before executing.
-            ignore_directories (boolean): if the existence/timestamp of any
-                directories discovered in args or kwargs is used as part
-                of the work token hash.
-            priority (numeric): the priority of a task is considered when
-                there is more than one task whose dependencies have been
-                met and are ready for scheduling. Tasks are inserted into the
-                work queue in order of decreasing priority value
-                (priority 10 is higher than priority 1). This value can be
-                positive, negative, and/or floating point.
-            n_retries (int): if > 0, this task will attempt to reexecute up to
-                `n_retries` times if an exception occurs during execution of
-                the task. The process to attempt reexecution involves
-                re-inserting the task on the "work ready" queue which will be
-                processed by the taskgraph scheduler. This means the task may
-                attempt to reexecute immediately, or after some other tasks
-                are cleared.
-            hash_algorithm (string): either a hash function id that
-                exists in hashlib.algorithms_available or 'sizetimestamp'.
-                Any paths to actual files in the arguments will be digested
-                with this algorithm. If value is 'sizetimestamp' the digest
-                will only use the normed path, size, and timestamp of any
-                files found in the arguments. This value is used when
-                determining whether a task is precalculated or its target
-                files can be copied to an equivalent task. Note if
-                `hash_algorithm` is 'sizetimestamp' the task will require the
-                same base path files to determine equality. If it is a
-                `hashlib` algorithm only file contents will be considered.
-            copy_duplicate_artifact (bool): if true and the Tasks'
-                argument signature matches a previous Tasks without direct
-                comparison of the target path files in the arguments other
-                than their positions in the target path list, the target
-                artifacts from a previously successful Task execution will
-                be copied to the new one.
-
-        Returns:
-            Task which was just added to the graph or an existing Task that
-            has the same signature and has already been added to the
-            TaskGraph.
-
-        Raises:
-            ValueError if objects are passed to the dependent task list that
-                are not Tasks.
-            ValueError if `add_task` is invoked after the `TaskGraph` is
-                closed.
-            RuntimeError if `add_task` is invoked after `TaskGraph` has
-                reached a terminate state.
-
-        """
-        with self._taskgraph_lock:
-            try:
-                if self._terminated:
-                    raise RuntimeError(
-                        "add_task when Taskgraph is terminated.")
-                if self._closed:
-                    raise ValueError(
-                        "The task graph is closed and cannot accept more "
-                        "tasks.")
-                if args is None:
-                    args = []
-                if kwargs is None:
-                    kwargs = {}
-                if task_name is None:
-                    task_name = 'UNNAMED TASK'
-                if dependent_task_list is None:
-                    dependent_task_list = []
-                if target_path_list is None:
-                    target_path_list = []
-                if ignore_path_list is None:
-                    ignore_path_list = []
-                if func is None:
-                    def func(): return None
-
-                # this is a pretty common error to accidentally not pass a
-                # Task to the dependent task list.
-                if any(not isinstance(task, Task)
-                       for task in dependent_task_list):
-                    raise ValueError(
-                        "Objects passed to dependent task list that are not "
-                        "tasks: %s", dependent_task_list)
-
-                task_name = '%s (%d)' % (task_name, len(self._task_map))
-                new_task = Task(
-                    task_name, func, args, kwargs, target_path_list,
-                    ignore_path_list, ignore_directories,
-                    self._worker_pool, self._taskgraph_cache_dir_path,
-<<<<<<< HEAD
-                    priority, n_retries, hash_algorithm,
-                    copy_duplicate_artifact, self._taskgraph_started_event,
-                    self._task_database_path)
-=======
-                    priority, n_retries, self._taskgraph_started_event,
-                    self._task_database_path, self._task_database_lock)
->>>>>>> e8b9759c
-
-                # it may be this task was already created in an earlier call,
-                # use that object in its place
-                if new_task in self._task_map:
-                    duplicate_task = self._task_map[new_task]
-                    new_task_target_set = set(new_task._target_path_list)
-                    duplicate_task_target_set = set(
-                        duplicate_task._target_path_list)
-                    if new_task_target_set == duplicate_task_target_set:
-                        LOGGER.warning(
-                            "A duplicate task was submitted: %s original: %s",
-                            new_task, self._task_map[new_task])
-                        return duplicate_task
-                    disjoint_target_set = (
-                        new_task_target_set.symmetric_difference(
-                            duplicate_task_target_set))
-                    if len(disjoint_target_set) == (
-                            len(new_task_target_set) +
-                            len(duplicate_task_target_set)):
-                        if duplicate_task not in dependent_task_list:
-                            LOGGER.info(
-                                "A task was created that had an identical "
-                                "args signature sans target paths, but a "
-                                "different target_path_list of the same "
-                                "length. To avoid recomputation, dynamically "
-                                "adding previous Task as a dependent task to "
-                                "this one.")
-                            dependent_task_list = (
-                                dependent_task_list + [duplicate_task])
-                    else:
-                        raise RuntimeError(
-                            "A task was created that has the same arguments "
-                            "as another task, but only partially different "
-                            "expected target paths. This runs the risk of "
-                            "unpredictably overwriting output so treating as "
-                            "a runtime error: submitted task: %s, existing "
-                            "task: %s" % (new_task, duplicate_task))
-                self._task_map[new_task] = new_task
-                if self._n_workers < 0:
-                    # call directly if single threaded
-                    new_task._call()
-                else:
-                    # determine if task is ready or is dependent on other
-                    # tasks
-                    LOGGER.debug(
-                        "multithreaded: %s sending to new task queue.",
-                        task_name)
-                    outstanding_dependent_task_list = [
-                        dep_task for dep_task in dependent_task_list
-                        if dep_task not in self._completed_tasks]
-                    if not outstanding_dependent_task_list:
-                        self._task_ready_priority_queue.put(new_task)
-                        self._task_waiting_count += 1
-                        self._executor_ready_event.set()
-                    else:
-                        # there are unresolved tasks that the waiting
-                        # process scheduler has not been notified of.
-                        # Record dependencies.
-                        for dep_task in outstanding_dependent_task_list:
-                            # record tasks that are dependent on dep_task
-                            self._task_dependent_map[dep_task].add(new_task)
-                            # record tasks that new_task depends on
-                            self._dependent_task_map[new_task].add(dep_task)
-                return new_task
-
-            except Exception:
-                # something went wrong, shut down the taskgraph
-                LOGGER.exception(
-                    "Something went wrong when adding task %s, "
-                    "terminating taskgraph.", task_name)
-                self._terminate()
-                raise
-
-    def _handle_logs_from_processes(self, queue_):
-        LOGGER.debug('Starting logging worker')
-        while True:
-            record = queue_.get()
-            if record is None:
-                break
-            logger = logging.getLogger(record.name)
-            logger.handle(record)
-        LOGGER.debug('_handle_logs_from_processes shutting down')
-
-    def _execution_monitor(self):
-        """Log state of taskgraph every `self._reporting_interval` seconds."""
-        start_time = time.time()
-        while True:
-            if self._terminated:
-                break
-            with self._taskgraph_lock:
-                active_task_count = len(self._active_task_list)
-                queue_length = self._task_ready_priority_queue.qsize()
-                active_task_message = '\n'.join(
-                    ['\t%s: executing for %.2fs' % (
-                        task_name, time.time() - task_time)
-                     for task_name, task_time in self._active_task_list])
-
-            total_tasks = len(self._task_map)
-            completed_tasks = len(self._completed_tasks)
-            percent_complete = 0.0
-            if total_tasks > 0:
-                percent_complete = 100.0 * (
-                    float(completed_tasks) / total_tasks)
-
-            LOGGER.info(
-                "\n\ttaskgraph execution status: tasks added: %d \n"
-                "\ttasks complete: %d (%.1f%%) \n"
-                "\ttasks waiting for a free worker: %d (qsize: %d)\n"
-                "\ttasks executing (%d): graph is %s\n%s", total_tasks,
-                completed_tasks, percent_complete, self._task_waiting_count,
-                queue_length, active_task_count,
-                'closed' if self._closed else 'open',
-                active_task_message)
-
-            time.sleep(
-                self._reporting_interval - (
-                    (time.time() - start_time)) % self._reporting_interval)
-        LOGGER.debug("_execution monitor shutting down")
-
-    def join(self, timeout=None):
-        """Join all threads in the graph.
-
-        Parameters:
-            timeout (float): if not none will attempt to join subtasks with
-                this value. If a subtask times out, the whole function will
-                timeout.
-
-        Returns:
-            True if successful join, False if timed out.
-
-        """
-        LOGGER.debug("joining taskgraph")
-        # start delayed execution if necessary:
-        self._taskgraph_started_event.set()
-        # if single threaded, nothing to join.
-        if self._n_workers < 0 or self._terminated:
-            return True
-        try:
-            LOGGER.debug("attempting to join threads")
-            timedout = False
-            for task in self._task_map.values():
-                LOGGER.debug("attempting to join task %s", task.task_name)
-                timedout = not task.join(timeout)
-                LOGGER.debug("task %s was joined", task.task_name)
-                # if the last task timed out then we want to timeout for all
-                # of the task graph
-                if timedout:
-                    LOGGER.info(
-                        "task %s timed out in graph join", task.task_name)
-                    return False
-            if self._closed and self._n_workers >= 0:
-                with self._taskgraph_lock:
-                    # we only have a task_manager if running in threaded mode
-                    # wake executors so they can process that the taskgraph is
-                    # closed and can shut down if there is no pending work
-                    self._executor_ready_event.set()
-                    self._terminated = True
-                if self._logging_queue:
-                    self._logging_queue.put(None)
-                    self._logging_monitor_thread.join(timeout)
-                if self._reporting_interval is not None:
-                    LOGGER.debug("joining _monitor_thread.")
-                    self._monitor_thread.join(timeout)
-                for executor_task in self._task_executor_thread_list:
-                    executor_task.join(timeout)
-            LOGGER.debug('taskgraph terminated')
-            return True
-        except Exception:
-            # If there's an exception on a join it means that a task failed
-            # to execute correctly. Print a helpful message then terminate the
-            # taskgraph object.
-            LOGGER.exception(
-                "Exception raised when joining task %s. It's possible "
-                "that this task did not cause the exception, rather another "
-                "exception terminated the task_graph. Check the log to see "
-                "if there are other exceptions.", task)
-            self._terminate()
-            raise
-
-    def close(self):
-        """Prevent future tasks from being added to the work queue."""
-        LOGGER.debug("Closing taskgraph.")
-        if self._closed:
-            return
-        with self._taskgraph_lock:
-            self._closed = True
-        LOGGER.debug("taskgraph closed")
-
-    def _terminate(self):
-        """Immediately terminate remaining task graph computation."""
-        LOGGER.debug(
-            "Invoking terminate. already terminated? %s", self._terminated)
-        if self._terminated:
-            return
-        with self._taskgraph_lock:
-            self._terminated = True
-
-            for task in self._task_map.values():
-                LOGGER.debug("setting task done for %s", task.task_name)
-                task.task_done_executing_event.set()
-
-            if self._worker_pool:
-                self._worker_pool.terminate()
-
-        self._taskgraph_started_event.set()
-        self._executor_ready_event.set()
-
-
-class Task(object):
-    """Encapsulates work/task state for multiprocessing."""
-
-    def __init__(
-            self, task_name, func, args, kwargs, target_path_list,
-            ignore_path_list, ignore_directories,
-<<<<<<< HEAD
-            worker_pool, cache_dir, priority, n_retries, hash_algorithm,
-            copy_duplicate_artifact, taskgraph_started_event,
-            task_database_path):
-=======
-            worker_pool, cache_dir, priority, n_retries,
-            taskgraph_started_event, task_database_path, task_database_lock):
->>>>>>> e8b9759c
-        """Make a Task.
-
-        Parameters:
-            task_name (int): unique task id from the task graph.
-            func (function): a function that takes the argument list
-                `args`
-            args (tuple): a list of arguments to pass to `func`.  Can be
-                None.
-            kwargs (dict): keyword arguments to pass to `func`.  Can be
-                None.
-            target_path_list (list): a list of filepaths that this task
-                should generate.
-            ignore_path_list (list): list of file paths that could be in
-                args/kwargs that should be ignored when considering timestamp
-                hashes.
-            ignore_directories (bool): if the existence/timestamp of any
-                directories discovered in args or kwargs is used as part
-                of the work token hash.
-            worker_pool (multiprocessing.Pool): if not None, is a
-                multiprocessing pool that can be used for `_call` execution.
-            cache_dir (string): path to a directory to both write and expect
-                data recorded from a previous Taskgraph run.
-            priority (numeric): the priority of a task is considered when
-                there is more than one task whose dependencies have been
-                met and are ready for scheduling. Tasks are inserted into the
-                work queue in order of decreasing priority. This value can be
-                positive, negative, and/or floating point.
-            n_retries (int): if > 0, this task will attempt to reexecute up to
-                `n_retries` times if an exception occurs during execution of
-                the task. The process to attempt reexecution involves
-                re-inserting the task on the "work ready" queue which will be
-                processed by the taskgraph scheduler. This means the task may
-                attempt to reexecute immediately, or after some othre tasks
-                are cleared. If <= 0, the task will fail on the first
-                unhandled exception the Task encounters.
-            hash_algorithm (string): either a hash function id that
-                exists in hashlib.algorithms_available or 'sizetimestamp'.
-                Any paths to actual files in the arguments will be digested
-                with this algorithm. If value is 'sizetimestamp' the digest
-                will only use the normed path, size, and timestamp of any
-                files found in the arguments.
-            copy_duplicate_artifact (bool): if true and the Tasks'
-                argument signature matches a previous Tasks without direct
-                comparison of the target path files in the arguments other
-                than their positions in the target path list, the target
-                artifacts from a previously successful Task execution will
-                be copied to the new one.
-            taskgraph_started_event (Event): can be used to start the main
-                TaskGraph if it has not yet started in case a Task is joined.
-            task_database_path (str): path to an SQLITE database that has
-                table named "taskgraph_data" with the two fields:
-                    task_hash TEXT NOT NULL,
-                    target_path_stats BLOB NOT NULL
-                If a call is successful its hash is inserted/updated in the
-<<<<<<< HEAD
-                table and the target_path_stats stores the base/target stats
-                for the target files created by the call and listed in
-                `target_path_list`.
-=======
-                table and the data_blob stores the base/target stats.
-            task_database_lock (threading.Lock): used to lock the task
-                database before a .connect.
->>>>>>> e8b9759c
-
-        """
-        # it is a common error to accidentally pass a non string as to the
-        # target path list, this terminates early if so
-        if any([not (isinstance(path, _VALID_PATH_TYPES))
-                for path in target_path_list]):
-            raise ValueError(
-                "Values pass to target_path_list are not strings: %s",
-                target_path_list)
-
-        # sort the target path list because the order doesn't matter for
-        # a result, but it would cause a task to be reexecuted if the only
-        # difference was a different order.
-        self._target_path_list = sorted(
-            [os.path.normpath(os.path.normcase(path))
-             for path in target_path_list])
-        self.task_name = task_name
-        self._func = func
-        self._args = args
-        self._kwargs = kwargs
-        self._cache_dir = cache_dir
-        self._ignore_path_list = [
-            os.path.normpath(os.path.normcase(path))
-            for path in ignore_path_list]
-        self._ignore_directories = ignore_directories
-        self._worker_pool = worker_pool
-        self._taskgraph_started_event = taskgraph_started_event
-        self.n_retries = n_retries
-        self._task_database_path = task_database_path
-<<<<<<< HEAD
-        self._hash_algorithm = hash_algorithm
-        self._copy_duplicate_artifact = copy_duplicate_artifact
-=======
-        self._task_database_lock = task_database_lock
->>>>>>> e8b9759c
-        self.exception_object = None
-
-        # This flag is used to avoid repeated calls to "is_precalculated"
-        self._precalculated = None
-
-        # invert the priority since sorting goes smallest to largest and we
-        # want more positive priority values to be executed first.
-        self._priority = -priority
-
-        # Used to ensure only one attempt at executing and also a mechanism
-        # to see when Task is complete. This can be set if a Task finishes
-        # a _call and there are no more attempts at reexecution.
-        self.task_done_executing_event = threading.Event()
-
-        # Calculate a hash based only on argument inputs.
-        try:
-            if not hasattr(Task, 'func_source_map'):
-                Task.func_source_map = {}
-            # memoize func source code because it's likely we'll import
-            # the same func many times and reflection is slow
-            if self._func not in Task.func_source_map:
-                Task.func_source_map[self._func] = (
-                    inspect.getsource(self._func))
-            source_code = Task.func_source_map[self._func]
-        except (IOError, TypeError):
-            # many reasons for this, for example, frozen Python code won't
-            # have source code, so just leave blank
-            source_code = ''
-
-        if not hasattr(self._func, '__name__'):
-            LOGGER.warning(
-                "function does not have a __name__ which means it will not "
-                "be considered when calculating a successive input has "
-                "been changed with another function without __name__.")
-            self._func.__name__ = ''
-
-        args_clean = []
-        for index, arg in enumerate(self._args):
-            try:
-                scrubbed_value = _scrub_task_args(arg, self._target_path_list)
-                _ = pickle.dumps(scrubbed_value)
-                args_clean.append(scrubbed_value)
-            except TypeError:
-                LOGGER.warning(
-                    "could not pickle argument at index %d (%s). "
-                    "Skipping argument which means it will not be considered "
-                    "when calculating whether inputs have been changed "
-                    "on a successive run.", index, arg)
-
-        kwargs_clean = {}
-        # iterate through sorted order so we get the same hash result with the
-        # same set of kwargs irrespective of the item dict order.
-        for key, arg in sorted(self._kwargs.items()):
-            try:
-                scrubbed_value = _scrub_task_args(arg, self._target_path_list)
-                _ = pickle.dumps(scrubbed_value)
-                kwargs_clean[arg] = scrubbed_value
-            except TypeError:
-                LOGGER.warning(
-                    "could not pickle kw argument %s (%s). "
-                    "Skipping argument which means it will not be considered "
-                    "when calculating whether inputs have been changed "
-                    "on a successive run.", key, arg)
-
-        self._reexecution_info = {
-            'func_name': self._func.__name__,
-            'args': pprint.pformat(args_clean),
-            'kwargs': pprint.pformat(kwargs_clean),
-            'source_code_hash': hashlib.sha1(
-                source_code.encode('utf-8')).hexdigest(),
-        }
-
-        argument_hash_string = ':'.join([
-            self._reexecution_info[key]
-            for key in sorted(self._reexecution_info.keys())])
-
-        self._task_id_hash = hashlib.sha1(
-            argument_hash_string.encode('utf-8')).hexdigest()
-
-        # this will get calculated when `is_precalculated` is invoked.
-        self._task_reexecution_hash = None
-
-    def __eq__(self, other):
-        """Two tasks are equal if their hashes are equal."""
-        if isinstance(self, other.__class__):
-            return self._task_id_hash == other._task_id_hash
-        return False
-
-    def __hash__(self):
-        """Return the base-16 integer hash of this hash string."""
-        return int(self._task_id_hash, 16)
-
-    def __ne__(self, other):
-        """Inverse of __eq__."""
-        return not self.__eq__(other)
-
-    def __lt__(self, other):
-        """Less than based on priority."""
-        return self._priority < other._priority
-
-    def __str__(self):
-        """Create a string representation of a Task."""
-        return "Task object %s:\n\n" % (id(self)) + pprint.pformat(
-            {
-                "task_name": self.task_name,
-                "priority": self._priority,
-                "ignore_path_list": self._ignore_path_list,
-                "ignore_directories": self._ignore_directories,
-                "target_path_list": self._target_path_list,
-                "task_id_hash": self._task_id_hash,
-                "task_reexecution_hash": self._task_reexecution_hash,
-                "exception_object": self.exception_object,
-                "self._reexecution_info": self._reexecution_info
-            })
-
-    def _call(self):
-        """Invoke this method to execute task.
-
-        Precondition is that the Task dependencies are satisfied.
-
-        Sets the `self.task_done_executing_event` flag if execution is
-        successful.
-
-        Raises:
-            RuntimeError if any target paths are not generated after the
-                function call is complete.
-
-        """
-        LOGGER.debug("_call check if precalculated %s", self.task_name)
-        if self.is_precalculated():
-            self.task_done_executing_event.set()
-            return
-        LOGGER.debug("not precalculated %s", self.task_name)
-        result_calculated = False
-        if self._copy_duplicate_artifact:
-            # try to see if we can copy old files
-            with sqlite3.connect(self._task_database_path) as conn:
-                cursor = conn.cursor()
-                cursor.execute(
-                    """
-                    SELECT target_path_stats from taskgraph_data
-                    WHERE (task_reexecution_hash == ?)
-                    """, (self._task_reexecution_hash,))
-                database_result = cursor.fetchone()
-            if database_result:
-                result_target_path_stats = pickle.loads(database_result[0])
-                if (len(result_target_path_stats) ==
-                        len(self._target_path_list)):
-                    LOGGER.debug(
-                        "copying stored artifacts to target path list. \n"
-                        "\tstored artifacts: %s\n\ttarget_path_list: %s\n",
-                        [x[0] for x in result_target_path_stats],
-                        self._target_path_list)
-                    for artifact_target, new_target in zip(
-                            result_target_path_stats, self._target_path_list):
-                        if artifact_target != new_target:
-                            shutil.copyfile(artifact_target[0], new_target)
-                        else:
-                            LOGGER.warn(
-                                "duplicate artifact and target paths %s, "
-                                "list: %s" % (
-                                    artifact_target, result_target_path_stats,
-                                    self._target_path_list))
-                    result_calculated = True
-        if not result_calculated:
-            if self._worker_pool is not None:
-                result = self._worker_pool.apply_async(
-                    func=self._func, args=self._args, kwds=self._kwargs)
-                # the following blocks and raises an exception if result raised
-                # an exception
-                LOGGER.debug("apply_async for task %s", self.task_name)
-                result.get()
-            else:
-                LOGGER.debug("direct _func for task %s", self.task_name)
-                self._func(*self._args, **self._kwargs)
-
-        # check that the target paths exist and record stats for later
-        result_target_path_stats = list(
-            _get_file_stats(
-                self._target_path_list, self._hash_algorithm, [], False))
-        result_target_path_set = set(
-            [x[0] for x in result_target_path_stats])
-        target_path_set = set(self._target_path_list)
-        if target_path_set != result_target_path_set:
-            raise RuntimeError(
-                "In Task: %s\nMissing expected target path results.\n"
-                "Expected: %s\nObserved: %s\n" % (
-                    self.task_name, self._target_path_list,
-                    result_target_path_set))
-
-        # this step will only record the run if there is an expected
-        # target file. Otherwise we infer the result of this call is
-        # transient between taskgraph executions and we should expect to
-        # run it again.
-        if self._target_path_list:
-            with self._task_database_lock:
-                with sqlite3.connect(self._task_database_path) as conn:
-                    cursor = conn.cursor()
-                    cursor.execute(
-                        """INSERT OR REPLACE INTO taskgraph_data VALUES
-                           (?, ?)""", (
-                            self._task_reexecution_hash, pickle.dumps(
-                                result_target_path_stats)))
-                    conn.commit()
-        self._precalculated = True
-        self.task_done_executing_event.set()
-        LOGGER.debug("successful run on task %s", self.task_name)
-
-    def is_precalculated(self):
-        """Return true if _call need not be invoked.
-
-        Returns:
-            True if the Task's target paths exist in the same state as the
-            last recorded run at the time this function is called. It is
-            possible this value could change without running the Task if
-            input parameter file stats change. False otherwise.
-
-        """
-        # This gets a list of the files and their file stats that can be found
-        # in args and kwargs but ignores anything specifically targeted or
-        # an expected result. This will allow a task to change its hash in
-        # case a different version of a file was passed in.
-        if self._precalculated is not None:
-            return self._precalculated
-        file_stat_list = list(_get_file_stats(
-            [self._args, self._kwargs],
-            self._hash_algorithm,
-            self._target_path_list+self._ignore_path_list,
-            self._ignore_directories))
-
-        # add the file stat list to the already existing reexecution info
-        # dictionary that contains stats that should not change whether
-        # files have been created/updated/or not.
-        self._reexecution_info['file_stat_list'] = pprint.pformat(
-            file_stat_list)
-        # the x[2] is to only take the *hash* part of the 'file_stat'
-        reexecution_string = '%s:%s:%s' % (
-            self._reexecution_info['func_name'],
-            self._reexecution_info['source_code_hash'],
-            str([x[2] for x in file_stat_list]))
-        self._task_reexecution_hash = hashlib.sha1(
-            reexecution_string.encode('utf-8')).hexdigest()
-        try:
-<<<<<<< HEAD
-            with sqlite3.connect(self._task_database_path) as conn:
-                cursor = conn.cursor()
-                cursor.execute(
-                    """
-                        SELECT target_path_stats from taskgraph_data
-                        WHERE (task_reexecution_hash == ?)
-                    """, (self._task_reexecution_hash,))
-                database_result = cursor.fetchone()
-=======
-            with self._task_database_lock:
-                with sqlite3.connect(self._task_database_path) as conn:
-                    cursor = conn.cursor()
-                    cursor.execute(
-                        """
-                            SELECT data_blob from taskgraph_data
-                            WHERE (task_hash == ?)
-                        """, (self._task_reexecution_hash,))
-                    database_result = cursor.fetchone()
->>>>>>> e8b9759c
-            if database_result is None:
-                LOGGER.info(
-                    "not precalculated, Task hash does not "
-                    "exist (%s)", self.task_name)
-                LOGGER.debug("is_precalculated full task info: %s", self)
-                self._precalculated = False
-                return False
-            if database_result:
-                result_target_path_stats = pickle.loads(database_result[0])
-            mismatched_target_file_list = []
-            for path, hash_algorithm, hash_string in result_target_path_stats:
-                if path not in self._target_path_list:
-                    mismatched_target_file_list.append(
-                        'Recorded path not in target path list %s' % path)
-                if not os.path.exists(path):
-                    mismatched_target_file_list.append(
-                        'Path not found: %s' % path)
-                    continue
-                if hash_algorithm == 'sizetimestamp':
-                    size, modified_time = [
-                        float(x) for x in hash_string.split(':')]
-                    target_modified_time = os.path.getmtime(path)
-                    if not math.isclose(modified_time, target_modified_time):
-                        mismatched_target_file_list.append(
-                            "Modified times don't match "
-                            "cached: (%f) actual: (%f)" % (
-                                modified_time, target_modified_time))
-                        continue
-                    target_size = os.path.getsize(path)
-                    if size != target_size:
-                        mismatched_target_file_list.append(
-                            "File sizes don't match "
-                            "cached: (%s) actual: (%s)" % (
-                                size, target_size))
-                else:
-                    target_hash = _hash_file(path, hash_algorithm)
-                    if hash_string != target_hash:
-                        mismatched_target_file_list.append(
-                            "File hashes are different. cached: (%s) "
-                            "actual: (%s)" % (hash_string, target_hash))
-            if mismatched_target_file_list:
-                LOGGER.warning(
-                    "not precalculated (%s), Task hash exists, "
-                    "but there are these mismatches: %s",
-                    self.task_name, '\n'.join(mismatched_target_file_list))
-                self._precalculated = False
-                return False
-            LOGGER.info("precalculated (%s)" % self)
-            self._precalculated = True
-            return True
-        except EOFError:
-            LOGGER.exception("not precalculated %s, EOFError", self.task_name)
-            self._precalculated = False
-            return False
-
-    def join(self, timeout=None):
-        """Block until task is complete, raise exception if runtime failed."""
-        self._taskgraph_started_event.set()
-        LOGGER.debug(
-            "joining %s done executing: %s", self.task_name,
-            self.task_done_executing_event)
-        timed_out = self.task_done_executing_event.wait(timeout)
-        if self.exception_object:
-            raise self.exception_object
-        return timed_out
-
-
-class EncapsulatedTaskOp(ABC):
-    """Used as a superclass for Task operations that need closures.
-
-    This class will automatically hash the subclass's __call__ method source
-    as well as the arguments to its __init__ function to calculate the
-    Task's unique hash.
-
-    """
-
-    def __init__(self, *args, **kwargs):
-        """Attempt to get the source code of __call__."""
-        args_as_str = str([args, kwargs]).encode('utf-8')
-        try:
-            # hash the args plus source code of __call__
-            id_hash = hashlib.sha1(args_as_str + inspect.getsource(
-                self.__class__.__call__).encode('utf-8')).hexdigest()
-        except IOError:
-            # this will fail if the code is compiled, that's okay just do
-            # the args
-            id_hash = hashlib.sha1(args_as_str)
-        # prefix the classname
-        self.__name__ = '%s_%s' % (self.__class__.__name__, id_hash)
-
-    @abc.abstractmethod
-    def __call__(self, *args, **kwargs):
-        """Empty method meant to be overridden by inheritor."""
-        pass
-
-
-def _get_file_stats(
-        base_value, hash_algorithm, ignore_list, ignore_directories):
-    """Iterate over any values that are filepaths by getting filestats.
-
-    Parameters:
-        base_value: any python value. Any file paths in `base_value`
-            should be "os.path.norm"ed before this function is called.
-            contains filepaths in any nested structure.
-        ignore_list (list): any paths found in this list are not included
-            as part of the file stats. All paths in this list should be
-            "os.path.norm"ed.
-        ignore_directories (boolean): If True directories are not
-            considered for filestats.
-
-
-    Return:
-        list of (path, hash_algorithm, hash) tuples for any filepaths found in
-            base_value or nested in base value that are not otherwise
-            ignored by the input parameters.
-
-    """
-    if isinstance(base_value, _VALID_PATH_TYPES):
-        try:
-            norm_path = os.path.normpath(os.path.normcase(base_value))
-            if norm_path not in ignore_list and (
-                    not os.path.isdir(norm_path) or
-                    not ignore_directories) and os.path.exists(norm_path):
-                yield (
-                    norm_path, hash_algorithm,
-                    _hash_file(norm_path, hash_algorithm))
-        except (OSError, ValueError):
-            # I ran across a ValueError when one of the os.path functions
-            # interpreted the value as a path that was too long.
-            # OSErrors could happen if there's coincidentally a directory we
-            # can't read or it's not a file or something else out of our
-            # control
-            LOGGER.exception(
-                "base_value couldn't be analyzed somehow '%s'", base_value)
-    elif isinstance(base_value, dict):
-        for key in sorted(base_value.keys()):
-            value = base_value[key]
-            for stat in _get_file_stats(
-                    value, hash_algorithm, ignore_list, ignore_directories):
-                yield stat
-    elif isinstance(base_value, (list, set, tuple)):
-        for value in base_value:
-            for stat in _get_file_stats(
-                    value, hash_algorithm, ignore_list, ignore_directories):
-                yield stat
-
-
-def _scrub_task_args(base_value, target_path_list):
-    """Scrub a `base_value` so that it's compatible with reexecution hashes.
-
-    Replace functions with stable string representations and remove any
-    references to normalized target paths.
-
-    Parameters:
-        base_value: any python value
-        target_path_list (list): a list of strings that if found in
-            `base_value` should be replaced with 'in_target_path' so
-
-    Returns:
-        base_value with any functions replaced as strings.
-
-    """
-    if callable(base_value):
-        try:
-            if not hasattr(Task, 'func_source_map'):
-                Task.func_source_map = {}
-            # memoize func source code because it's likely we'll import
-            # the same func many times and reflection is slow
-            if base_value not in Task.func_source_map:
-                Task.func_source_map[base_value] = (
-                    inspect.getsource(base_value)).replace(
-                        ' ', '').replace('\t', '')
-            source_code = Task.func_source_map[base_value]
-        except (IOError, TypeError):
-            # many reasons for this, for example, frozen Python code won't
-            # have source code, so just leave blank
-            source_code = ''
-        return '%s:%s' % (base_value.__name__, source_code)
-    elif isinstance(base_value, dict):
-        result_dict = {}
-        for key in sorted(base_value.keys()):
-            result_dict[key] = _scrub_task_args(
-                base_value[key], target_path_list)
-        return result_dict
-    elif isinstance(base_value, (list, set, tuple)):
-        result_list = []
-        for value in base_value:
-            result_list.append(_scrub_task_args(value, target_path_list))
-        return type(base_value)(result_list)
-    elif isinstance(base_value, _VALID_PATH_TYPES):
-        normalized_path = os.path.normpath(os.path.normcase(base_value))
-        if normalized_path in target_path_list:
-            return 'target_path_list[%d]' % target_path_list.index(
-                normalized_path)
-        else:
-            return normalized_path
-    else:
-        return base_value
-
-
-def _hash_file(file_path, hash_algorithm, buf_size=2**20):
-    """Return a hex digest of `file_path`.
-
-    Parameters:
-        file_path (string): path to file to hash.
-        hash_algorithm (string): a hash function id that exists in
-            hashlib.algorithms_available or 'sizetimestamp'. If function id
-            is in hashlib.algorithms_available, the file contents are hashed
-            with that function and the fingerprint is returned. If value is
-            'sizetimestamp' the size and timestamp of the file are returned
-            in a string of the form
-            '[sizeinbytes]:[lastmodifiedtime]'.
-        buf_size (int): number of bytes to read from `file_path` at a time
-            for digesting.
-
-    Returns:
-        a hash hex digest computed with hash algorithm `hash_algorithm`
-        of the binary contents of the file located at `file_path`.
-
-    """
-    if hash_algorithm == 'sizetimestamp':
-        norm_path = os.path.normpath(os.path.normcase(file_path))
-        return '%d:%f' % (
-            os.path.getsize(norm_path), os.path.getmtime(norm_path))
-    hash_func = hashlib.new(hash_algorithm)
-    with open(file_path, 'rb') as f:
-        binary_data = f.read(buf_size)
-        while binary_data:
-            hash_func.update(binary_data)
-            binary_data = f.read(buf_size)
-    return hash_func.hexdigest()
+"""Task graph framework."""
+from __future__ import absolute_import
+
+import shutil
+import time
+import pprint
+import collections
+import hashlib
+import pickle
+import os
+import logging
+import multiprocessing
+import multiprocessing.pool
+import threading
+import sqlite3
+import math
+try:
+    import Queue as queue
+    # In python 2 basestring is superclass of str and unicode.
+    _VALID_PATH_TYPES = (basestring,)
+
+    def _isclose(a, b, rel_tol=1e-9, abs_tol=0.0):
+        """Define isclose function for Python 2.7, >3.6 has math.isclose."""
+        return abs(a-b) < max(rel_tol * max(abs(a), abs(b)), abs_tol)
+    math.isclose = _isclose
+except ImportError:
+    # Python3 renamed queue as queue
+    import queue
+    import pathlib
+    # pathlib only exists in Python3
+    _VALID_PATH_TYPES = (str, pathlib.Path)
+import inspect
+import abc
+
+from . import queuehandler
+
+# Superclass for ABCs, compatible with python 2.7+ that replaces __metaclass__
+# usage that is no longer clearly documented in python 3 (if it's even present
+# at all ... __metaclass__ has been removed from the python data model docs)
+# Taken from https://stackoverflow.com/a/38668373/299084
+ABC = abc.ABCMeta('ABC', (object,), {'__slots__': ()})
+
+_TASKGRAPH_DATABASE_FILENAME = 'taskgraph_data.db'
+
+try:
+    import psutil
+    HAS_PSUTIL = True
+    if psutil.WINDOWS:
+        # Windows' scheduler doesn't use POSIX niceness.
+        PROCESS_LOW_PRIORITY = psutil.BELOW_NORMAL_PRIORITY_CLASS
+    else:
+        # On POSIX, use system niceness.
+        # -20 is high priority, 0 is normal priority, 19 is low priority.
+        # 10 here is an abritrary selection that's probably nice enough.
+        PROCESS_LOW_PRIORITY = 10
+except ImportError:
+    HAS_PSUTIL = False
+
+LOGGER = logging.getLogger(__name__)
+_MAX_TIMEOUT = 5.0  # amount of time to wait for threads to terminate
+
+
+# We want our processing pool to be nondeamonic so that workers could use
+# multiprocessing if desired (deamonic processes cannot start new processes)
+# the following bit of code to do this was taken from
+# https://stackoverflow.com/a/8963618/42897
+class NoDaemonProcess(multiprocessing.Process):
+    """Make 'daemon' attribute always return False."""
+
+    def _get_daemon(self):
+        return False
+
+    def _set_daemon(self, value):
+        pass
+    daemon = property(_get_daemon, _set_daemon)
+
+
+class NonDaemonicPool(multiprocessing.pool.Pool):
+    """NonDaemonic Process Pool."""
+
+    Process = NoDaemonProcess
+
+
+def _initialize_logging_to_queue(logging_queue):
+    """Add a synchronized queue to a new process.
+
+    This is intended to be called as an initialization function to
+    ``multiprocessing.Pool`` to establish logging from a Pool worker to the
+    main python process via a multiprocessing Queue.
+
+    Parameters:
+        logging_queue (multiprocessing.Queue): The queue to use for passing
+            log records back to the main process.
+
+    Returns:
+        ``None``
+
+    """
+    root_logger = logging.getLogger()
+
+    # By the time this function is called, ``root_logger`` has a copy of all of
+    # the logging handlers registered to it within the parent process, which
+    # leads to duplicate logging in some cases.  By removing all of the
+    # handlers here, we ensure that log messages can only be passed back to the
+    # parent process by the ``logging_queue``, where they will be handled.
+    for handler in root_logger.handlers[:]:
+        root_logger.removeHandler(handler)
+
+    root_logger.setLevel(logging.NOTSET)
+    handler = queuehandler.QueueHandler(logging_queue)
+    root_logger.addHandler(handler)
+
+
+class TaskGraph(object):
+    """Encapsulates the worker and tasks states for parallel processing."""
+
+    def __init__(
+            self, taskgraph_cache_dir_path, n_workers,
+            reporting_interval=None):
+        """Create a task graph.
+
+        Creates an object for building task graphs, executing them,
+        parallelizing independent work notes, and avoiding repeated calls.
+
+        Parameters:
+            taskgraph_cache_dir_path (string): path to a directory that
+                either contains a taskgraph cache from a previous instance or
+                will create a new one if none exists.
+            n_workers (int): number of parallel *subprocess* workers to allow
+                during task graph execution.  If set to 0, don't use
+                subprocesses.  If set to <0, use only the main thread for any
+                execution and scheduling. In the case of the latter,
+                `add_task` will be a blocking call.
+            reporting_interval (scalar): if not None, report status of task
+                graph every `reporting_interval` seconds.
+
+        """
+        try:
+            os.makedirs(taskgraph_cache_dir_path)
+        except OSError:
+            LOGGER.debug(
+                "%s already exists, no need to make it",
+                taskgraph_cache_dir_path)
+
+        self._taskgraph_cache_dir_path = taskgraph_cache_dir_path
+
+        self._taskgraph_started_event = threading.Event()
+
+        # use this to keep track of all the tasks added to the graph by their
+        # task ids. Used to determine if an identical task has been added
+        # to the taskgraph during `add_task`
+        self._task_map = dict()
+
+        # used to remember if task_graph has been closed
+        self._closed = False
+
+        # keep track if the task graph has been forcibly terminated
+        self._terminated = False
+
+        # if n_workers > 0 this will be a multiprocessing pool used to execute
+        # the __call__ functions in Tasks
+        self._worker_pool = None
+
+        # If n_workers > 0 this will be a threading.Thread used to propagate
+        # log records from another process into the current process.
+        self._logging_monitor_thread = None
+
+        # If n_workers > 0, this will be a multiprocessing.Queue used to pass
+        # log records from the process pool to the parent process.
+        self._logging_queue = None
+
+        # keeps track of the tasks currently being processed for logging.
+        self._active_task_list = []
+
+        # keeps track of how many tasks have all their dependencies satisfied
+        # and are waiting for a worker
+        self._task_waiting_count = 0
+
+        # Synchronization objects:
+        # this lock is used to synchronize the following objects
+        self._taskgraph_lock = threading.RLock()
+
+        # this is used to guard multiple connections to the same database
+        self._task_database_lock = threading.Lock()
+
+        # this might hold the threads to execute tasks if n_workers >= 0
+        self._task_executor_thread_list = []
+
+        # executor threads wait on this event that gets set when new tasks are
+        # added to the queue. If the queue is empty an executor will clear
+        # the event to halt other executors
+        self._executor_ready_event = threading.Event()
+
+        # tasks that have all their dependencies satisfied go in this queue
+        # and can be executed immediately
+        self._task_ready_priority_queue = queue.PriorityQueue()
+
+        # maps a list of tasks that need to be executed to a task
+        self._task_dependent_map = collections.defaultdict(set)
+        # maps a list of tasks that are dependent to a task
+        self._dependent_task_map = collections.defaultdict(set)
+        # tasks that complete are added to this set
+        self._completed_tasks = set()
+
+        self._task_database_path = os.path.join(
+            self._taskgraph_cache_dir_path, _TASKGRAPH_DATABASE_FILENAME)
+        sql_create_projects_table = (
+            """
+            CREATE TABLE IF NOT EXISTS taskgraph_data (
+                task_reexecution_hash TEXT NOT NULL,
+                target_path_stats BLOB NOT NULL,
+                PRIMARY KEY (task_reexecution_hash)
+            );
+            CREATE UNIQUE INDEX IF NOT EXISTS task_reexecution_hash_index
+            ON taskgraph_data (task_reexecution_hash);
+            """)
+
+        with sqlite3.connect(self._task_database_path) as conn:
+            cursor = conn.cursor()
+            cursor.executescript(sql_create_projects_table)
+
+        # no need to set up schedulers if n_workers is single threaded
+        self._n_workers = n_workers
+        if n_workers < 0:
+            return
+
+        # start concurrent reporting of taskgraph if reporting interval is set
+        self._reporting_interval = reporting_interval
+        if reporting_interval is not None:
+            self._monitor_thread = threading.Thread(
+                target=self._execution_monitor,
+                name='_execution_monitor')
+            # make it a daemon so we don't have to figure out how to
+            # close it when execution complete
+            self._monitor_thread.daemon = True
+            self._monitor_thread.start()
+
+        # launch executor threads
+        for thread_id in range(max(1, n_workers)):
+            task_executor_thread = threading.Thread(
+                target=self._task_executor,
+                name='task_executor_%s' % thread_id)
+            # make daemons in case there's a catastrophic error the main
+            # thread won't hang
+            task_executor_thread.daemon = True
+            task_executor_thread.start()
+            self._task_executor_thread_list.append(task_executor_thread)
+
+        # set up multiprocessing if n_workers > 0
+        if n_workers > 0:
+            self._logging_queue = multiprocessing.Queue()
+            self._worker_pool = NonDaemonicPool(
+                n_workers, initializer=_initialize_logging_to_queue,
+                initargs=(self._logging_queue,))
+            self._logging_monitor_thread = threading.Thread(
+                target=self._handle_logs_from_processes,
+                args=(self._logging_queue,))
+            self._logging_monitor_thread.daemon = True
+            self._logging_monitor_thread.start()
+            if HAS_PSUTIL:
+                parent = psutil.Process()
+                parent.nice(PROCESS_LOW_PRIORITY)
+                for child in parent.children():
+                    try:
+                        child.nice(PROCESS_LOW_PRIORITY)
+                    except psutil.NoSuchProcess:
+                        LOGGER.warning(
+                            "NoSuchProcess exception encountered when trying "
+                            "to nice %s. This might be a bug in `psutil` so "
+                            "it should be okay to ignore.")
+
+    def __del__(self):
+        """Ensure all threads have been joined for cleanup."""
+        try:
+            # it's possible the global state is not well defined, so just in
+            # case we'll wrap it all up in a try/except
+            if self._n_workers > 0:
+                LOGGER.debug("shutting down workers")
+                self._worker_pool.terminate()
+                # close down the log monitor thread
+                self._logging_queue.put(None)
+                timedout = not self._logging_monitor_thread.join(_MAX_TIMEOUT)
+                if timedout:
+                    LOGGER.warning(
+                        '_logging_monitor_thread %s timed out',
+                        self._logging_monitor_thread)
+
+            if self._logging_queue:
+                # Close down the logging monitor thread.
+                self._logging_queue.put(None)
+                self._logging_monitor_thread.join(_MAX_TIMEOUT)
+                # drain the queue if anything is left
+                while True:
+                    try:
+                        x = self._logging_queue.get_nowait()
+                        LOGGER.error("the logging queue had this in it: %s", x)
+                    except queue.Empty:
+                        break
+
+            self._taskgraph_started_event.set()
+            if self._n_workers >= 0:
+                self._executor_ready_event.set()
+                for executor_thread in self._task_executor_thread_list:
+                    try:
+                        timedout = not executor_thread.join(_MAX_TIMEOUT)
+                        if timedout:
+                            LOGGER.warning(
+                                'task executor thread timed out %s',
+                                executor_thread)
+                    except Exception:
+                        LOGGER.exception(
+                            "Exception when joining %s", executor_thread)
+                if self._reporting_interval is not None:
+                    LOGGER.debug("joining _monitor_thread.")
+                    timedout = not self._monitor_thread.join(_MAX_TIMEOUT)
+                    if timedout:
+                        LOGGER.warning(
+                            '_monitor_thread %s timed out', self._monitor_thread)
+                    for task in self._task_map.values():
+                        # this is a shortcut to get the tasks to mark as joined
+                        task.task_done_executing_event.set()
+
+            # drain the task ready queue if there's anything left
+            while True:
+                try:
+                    x = self._task_ready_priority_queue.get_nowait()
+                    LOGGER.error(
+                        "task_ready_priority_queue not empty contains: %s", x)
+                except queue.Empty:
+                    break
+            LOGGER.debug('taskgraph terminated')
+        except:
+            pass
+
+    def _task_executor(self):
+        """Worker that executes Tasks that have satisfied dependencies."""
+        # this event blocks until the TaskGraph has signaled ready to execute
+        self._taskgraph_started_event.wait()
+        while True:
+            # this event blocks until the task graph has signaled it wants
+            # the executors to read the state of the queue or a stop event
+            self._executor_ready_event.wait()
+            # this lock synchronizes changes between the queue and
+            # executor_ready_event
+            LOGGER.debug("checking for new tasks to execute")
+            if self._terminated:
+                LOGGER.debug(
+                    "taskgraph is terminated, ending %s",
+                    threading.currentThread())
+                break
+            task = None
+            self._taskgraph_lock.acquire()
+            try:
+                task = self._task_ready_priority_queue.get_nowait()
+                self._task_waiting_count -= 1
+                task_name_time_tuple = (task.task_name, time.time())
+                self._active_task_list.append(task_name_time_tuple)
+            except queue.Empty:
+                # no tasks are waiting could be because the taskgraph is
+                # closed or because the queue is just empty.
+                if self._closed and not self._task_dependent_map:
+                    self._taskgraph_lock.release()
+                    # the task graph is signaling executors to stop,
+                    # since the self._task_dependent_map is empty the
+                    # executor can terminate.
+                    LOGGER.debug(
+                        "no tasks are pending and taskgraph closed, normally "
+                        "terminating executor %s." %
+                        threading.currentThread())
+                    break
+                else:
+                    self._executor_ready_event.clear()
+            self._taskgraph_lock.release()
+            if task:
+                try:
+                    task._call()
+                    task.task_done_executing_event.set()
+                except Exception as e:
+                    # An error occurred on a call, terminate the taskgraph
+                    if task.n_retries == 0:
+                        task.exception_object = e
+                        LOGGER.exception(
+                            'A taskgraph _task_executor failed on Task '
+                            '%s. Terminating taskgraph.', task.task_name)
+                        self._terminate()
+                        break
+                    else:
+                        LOGGER.warning(
+                            'A taskgraph _task_executor failed on Task '
+                            '%s attempting no more than %d retries. original '
+                            'exception %s',
+                            task.task_name, task.n_retries, repr(e))
+                        task.n_retries -= 1
+                        with self._taskgraph_lock:
+                            self._active_task_list.remove(task_name_time_tuple)
+                            self._task_ready_priority_queue.put(task)
+                            self._task_waiting_count += 1
+                            self._executor_ready_event.set()
+                        continue
+
+                LOGGER.debug(
+                    "task %s is complete, checking to see if any dependent "
+                    "tasks can be executed now", task.task_name)
+                with self._taskgraph_lock:
+                    self._completed_tasks.add(task)
+                    self._active_task_list.remove(task_name_time_tuple)
+                    for waiting_task in self._task_dependent_map[task]:
+                        # remove `task` from the set of tasks that
+                        # `waiting_task` was waiting on.
+                        self._dependent_task_map[waiting_task].remove(task)
+                        # if there aren't any left, we can push `waiting_task`
+                        # to the work queue
+                        if not self._dependent_task_map[waiting_task]:
+                            # if we removed the last task we can put it to the
+                            # work queue
+                            LOGGER.debug(
+                                "Task %s is ready for processing, sending to "
+                                "task_ready_priority_queue",
+                                waiting_task.task_name)
+                            self._task_ready_priority_queue.put(waiting_task)
+                            self._task_waiting_count += 1
+                            # indicate to executors there is work to do
+                            self._executor_ready_event.set()
+                    del self._task_dependent_map[task]
+                LOGGER.debug("task %s done processing", task.task_name)
+        LOGGER.debug("task executor shutting down")
+
+    def add_task(
+            self, func=None, args=None, kwargs=None, task_name=None,
+            target_path_list=None, ignore_path_list=None,
+            dependent_task_list=None, ignore_directories=True, priority=0,
+            n_retries=0, hash_algorithm='sizetimestamp',
+            copy_duplicate_artifact=False):
+        """Add a task to the task graph.
+
+        Parameters:
+            func (callable): target function
+            args (list): argument list for `func`
+            kwargs (dict): keyword arguments for `func`
+            target_path_list (list): if not None, a list of file paths that
+                are expected to be output by `func`.  If any of these paths
+                don't exist, or their timestamp is earlier than an input
+                arg or work token, func will be executed.
+
+                If `None`, any identical calls to `add_task` will be skipped
+                for the TaskGraph object. A future TaskGraph object will
+                re-run an exact call once for its lifetime. The reasoning is
+                that it is likely the user wishes to run a target-less task
+                once for the lifetime of a task-graph, but would otherwise
+                not have a transient result that could be re-used in a
+                future instantiation of a TaskGraph object.
+            task_name (string): if not None, this value is used to identify
+                the task in logging messages.
+            ignore_path_list (list): list of file paths that could be in
+                args/kwargs that should be ignored when considering timestamp
+                hashes.
+            dependent_task_list (list): list of `Task`s that this task must
+                `join` before executing.
+            ignore_directories (boolean): if the existence/timestamp of any
+                directories discovered in args or kwargs is used as part
+                of the work token hash.
+            priority (numeric): the priority of a task is considered when
+                there is more than one task whose dependencies have been
+                met and are ready for scheduling. Tasks are inserted into the
+                work queue in order of decreasing priority value
+                (priority 10 is higher than priority 1). This value can be
+                positive, negative, and/or floating point.
+            n_retries (int): if > 0, this task will attempt to reexecute up to
+                `n_retries` times if an exception occurs during execution of
+                the task. The process to attempt reexecution involves
+                re-inserting the task on the "work ready" queue which will be
+                processed by the taskgraph scheduler. This means the task may
+                attempt to reexecute immediately, or after some other tasks
+                are cleared.
+            hash_algorithm (string): either a hash function id that
+                exists in hashlib.algorithms_available or 'sizetimestamp'.
+                Any paths to actual files in the arguments will be digested
+                with this algorithm. If value is 'sizetimestamp' the digest
+                will only use the normed path, size, and timestamp of any
+                files found in the arguments. This value is used when
+                determining whether a task is precalculated or its target
+                files can be copied to an equivalent task. Note if
+                `hash_algorithm` is 'sizetimestamp' the task will require the
+                same base path files to determine equality. If it is a
+                `hashlib` algorithm only file contents will be considered.
+            copy_duplicate_artifact (bool): if true and the Tasks'
+                argument signature matches a previous Tasks without direct
+                comparison of the target path files in the arguments other
+                than their positions in the target path list, the target
+                artifacts from a previously successful Task execution will
+                be copied to the new one.
+
+        Returns:
+            Task which was just added to the graph or an existing Task that
+            has the same signature and has already been added to the
+            TaskGraph.
+
+        Raises:
+            ValueError if objects are passed to the dependent task list that
+                are not Tasks.
+            ValueError if `add_task` is invoked after the `TaskGraph` is
+                closed.
+            RuntimeError if `add_task` is invoked after `TaskGraph` has
+                reached a terminate state.
+
+        """
+        with self._taskgraph_lock:
+            try:
+                if self._terminated:
+                    raise RuntimeError(
+                        "add_task when Taskgraph is terminated.")
+                if self._closed:
+                    raise ValueError(
+                        "The task graph is closed and cannot accept more "
+                        "tasks.")
+                if args is None:
+                    args = []
+                if kwargs is None:
+                    kwargs = {}
+                if task_name is None:
+                    task_name = 'UNNAMED TASK'
+                if dependent_task_list is None:
+                    dependent_task_list = []
+                if target_path_list is None:
+                    target_path_list = []
+                if ignore_path_list is None:
+                    ignore_path_list = []
+                if func is None:
+                    def func(): return None
+
+                # this is a pretty common error to accidentally not pass a
+                # Task to the dependent task list.
+                if any(not isinstance(task, Task)
+                       for task in dependent_task_list):
+                    raise ValueError(
+                        "Objects passed to dependent task list that are not "
+                        "tasks: %s", dependent_task_list)
+
+                task_name = '%s (%d)' % (task_name, len(self._task_map))
+                new_task = Task(
+                    task_name, func, args, kwargs, target_path_list,
+                    ignore_path_list, ignore_directories,
+                    self._worker_pool, self._taskgraph_cache_dir_path,
+                    priority, n_retries, hash_algorithm,
+                    copy_duplicate_artifact, self._taskgraph_started_event,
+                    self._task_database_path, self._task_database_lock)
+
+                # it may be this task was already created in an earlier call,
+                # use that object in its place
+                if new_task in self._task_map:
+                    duplicate_task = self._task_map[new_task]
+                    new_task_target_set = set(new_task._target_path_list)
+                    duplicate_task_target_set = set(
+                        duplicate_task._target_path_list)
+                    if new_task_target_set == duplicate_task_target_set:
+                        LOGGER.warning(
+                            "A duplicate task was submitted: %s original: %s",
+                            new_task, self._task_map[new_task])
+                        return duplicate_task
+                    disjoint_target_set = (
+                        new_task_target_set.symmetric_difference(
+                            duplicate_task_target_set))
+                    if len(disjoint_target_set) == (
+                            len(new_task_target_set) +
+                            len(duplicate_task_target_set)):
+                        if duplicate_task not in dependent_task_list:
+                            LOGGER.info(
+                                "A task was created that had an identical "
+                                "args signature sans target paths, but a "
+                                "different target_path_list of the same "
+                                "length. To avoid recomputation, dynamically "
+                                "adding previous Task as a dependent task to "
+                                "this one.")
+                            dependent_task_list = (
+                                dependent_task_list + [duplicate_task])
+                    else:
+                        raise RuntimeError(
+                            "A task was created that has the same arguments "
+                            "as another task, but only partially different "
+                            "expected target paths. This runs the risk of "
+                            "unpredictably overwriting output so treating as "
+                            "a runtime error: submitted task: %s, existing "
+                            "task: %s" % (new_task, duplicate_task))
+                self._task_map[new_task] = new_task
+                if self._n_workers < 0:
+                    # call directly if single threaded
+                    new_task._call()
+                else:
+                    # determine if task is ready or is dependent on other
+                    # tasks
+                    LOGGER.debug(
+                        "multithreaded: %s sending to new task queue.",
+                        task_name)
+                    outstanding_dependent_task_list = [
+                        dep_task for dep_task in dependent_task_list
+                        if dep_task not in self._completed_tasks]
+                    if not outstanding_dependent_task_list:
+                        self._task_ready_priority_queue.put(new_task)
+                        self._task_waiting_count += 1
+                        self._executor_ready_event.set()
+                    else:
+                        # there are unresolved tasks that the waiting
+                        # process scheduler has not been notified of.
+                        # Record dependencies.
+                        for dep_task in outstanding_dependent_task_list:
+                            # record tasks that are dependent on dep_task
+                            self._task_dependent_map[dep_task].add(new_task)
+                            # record tasks that new_task depends on
+                            self._dependent_task_map[new_task].add(dep_task)
+                return new_task
+
+            except Exception:
+                # something went wrong, shut down the taskgraph
+                LOGGER.exception(
+                    "Something went wrong when adding task %s, "
+                    "terminating taskgraph.", task_name)
+                self._terminate()
+                raise
+
+    def _handle_logs_from_processes(self, queue_):
+        LOGGER.debug('Starting logging worker')
+        while True:
+            record = queue_.get()
+            if record is None:
+                break
+            logger = logging.getLogger(record.name)
+            logger.handle(record)
+        LOGGER.debug('_handle_logs_from_processes shutting down')
+
+    def _execution_monitor(self):
+        """Log state of taskgraph every `self._reporting_interval` seconds."""
+        start_time = time.time()
+        while True:
+            if self._terminated:
+                break
+            with self._taskgraph_lock:
+                active_task_count = len(self._active_task_list)
+                queue_length = self._task_ready_priority_queue.qsize()
+                active_task_message = '\n'.join(
+                    ['\t%s: executing for %.2fs' % (
+                        task_name, time.time() - task_time)
+                     for task_name, task_time in self._active_task_list])
+
+            total_tasks = len(self._task_map)
+            completed_tasks = len(self._completed_tasks)
+            percent_complete = 0.0
+            if total_tasks > 0:
+                percent_complete = 100.0 * (
+                    float(completed_tasks) / total_tasks)
+
+            LOGGER.info(
+                "\n\ttaskgraph execution status: tasks added: %d \n"
+                "\ttasks complete: %d (%.1f%%) \n"
+                "\ttasks waiting for a free worker: %d (qsize: %d)\n"
+                "\ttasks executing (%d): graph is %s\n%s", total_tasks,
+                completed_tasks, percent_complete, self._task_waiting_count,
+                queue_length, active_task_count,
+                'closed' if self._closed else 'open',
+                active_task_message)
+
+            time.sleep(
+                self._reporting_interval - (
+                    (time.time() - start_time)) % self._reporting_interval)
+        LOGGER.debug("_execution monitor shutting down")
+
+    def join(self, timeout=None):
+        """Join all threads in the graph.
+
+        Parameters:
+            timeout (float): if not none will attempt to join subtasks with
+                this value. If a subtask times out, the whole function will
+                timeout.
+
+        Returns:
+            True if successful join, False if timed out.
+
+        """
+        LOGGER.debug("joining taskgraph")
+        # start delayed execution if necessary:
+        self._taskgraph_started_event.set()
+        # if single threaded, nothing to join.
+        if self._n_workers < 0 or self._terminated:
+            return True
+        try:
+            LOGGER.debug("attempting to join threads")
+            timedout = False
+            for task in self._task_map.values():
+                LOGGER.debug("attempting to join task %s", task.task_name)
+                timedout = not task.join(timeout)
+                LOGGER.debug("task %s was joined", task.task_name)
+                # if the last task timed out then we want to timeout for all
+                # of the task graph
+                if timedout:
+                    LOGGER.info(
+                        "task %s timed out in graph join", task.task_name)
+                    return False
+            if self._closed and self._n_workers >= 0:
+                with self._taskgraph_lock:
+                    # we only have a task_manager if running in threaded mode
+                    # wake executors so they can process that the taskgraph is
+                    # closed and can shut down if there is no pending work
+                    self._executor_ready_event.set()
+                    self._terminated = True
+                if self._logging_queue:
+                    self._logging_queue.put(None)
+                    self._logging_monitor_thread.join(timeout)
+                if self._reporting_interval is not None:
+                    LOGGER.debug("joining _monitor_thread.")
+                    self._monitor_thread.join(timeout)
+                for executor_task in self._task_executor_thread_list:
+                    executor_task.join(timeout)
+            LOGGER.debug('taskgraph terminated')
+            return True
+        except Exception:
+            # If there's an exception on a join it means that a task failed
+            # to execute correctly. Print a helpful message then terminate the
+            # taskgraph object.
+            LOGGER.exception(
+                "Exception raised when joining task %s. It's possible "
+                "that this task did not cause the exception, rather another "
+                "exception terminated the task_graph. Check the log to see "
+                "if there are other exceptions.", task)
+            self._terminate()
+            raise
+
+    def close(self):
+        """Prevent future tasks from being added to the work queue."""
+        LOGGER.debug("Closing taskgraph.")
+        if self._closed:
+            return
+        with self._taskgraph_lock:
+            self._closed = True
+        LOGGER.debug("taskgraph closed")
+
+    def _terminate(self):
+        """Immediately terminate remaining task graph computation."""
+        LOGGER.debug(
+            "Invoking terminate. already terminated? %s", self._terminated)
+        if self._terminated:
+            return
+        with self._taskgraph_lock:
+            self._terminated = True
+
+            for task in self._task_map.values():
+                LOGGER.debug("setting task done for %s", task.task_name)
+                task.task_done_executing_event.set()
+
+            if self._worker_pool:
+                self._worker_pool.terminate()
+
+        self._taskgraph_started_event.set()
+        self._executor_ready_event.set()
+
+
+class Task(object):
+    """Encapsulates work/task state for multiprocessing."""
+
+    def __init__(
+            self, task_name, func, args, kwargs, target_path_list,
+            ignore_path_list, ignore_directories,
+            worker_pool, cache_dir, priority, n_retries, hash_algorithm,
+            copy_duplicate_artifact, taskgraph_started_event,
+            task_database_path, task_database_lock):
+        """Make a Task.
+
+        Parameters:
+            task_name (int): unique task id from the task graph.
+            func (function): a function that takes the argument list
+                `args`
+            args (tuple): a list of arguments to pass to `func`.  Can be
+                None.
+            kwargs (dict): keyword arguments to pass to `func`.  Can be
+                None.
+            target_path_list (list): a list of filepaths that this task
+                should generate.
+            ignore_path_list (list): list of file paths that could be in
+                args/kwargs that should be ignored when considering timestamp
+                hashes.
+            ignore_directories (bool): if the existence/timestamp of any
+                directories discovered in args or kwargs is used as part
+                of the work token hash.
+            worker_pool (multiprocessing.Pool): if not None, is a
+                multiprocessing pool that can be used for `_call` execution.
+            cache_dir (string): path to a directory to both write and expect
+                data recorded from a previous Taskgraph run.
+            priority (numeric): the priority of a task is considered when
+                there is more than one task whose dependencies have been
+                met and are ready for scheduling. Tasks are inserted into the
+                work queue in order of decreasing priority. This value can be
+                positive, negative, and/or floating point.
+            n_retries (int): if > 0, this task will attempt to reexecute up to
+                `n_retries` times if an exception occurs during execution of
+                the task. The process to attempt reexecution involves
+                re-inserting the task on the "work ready" queue which will be
+                processed by the taskgraph scheduler. This means the task may
+                attempt to reexecute immediately, or after some othre tasks
+                are cleared. If <= 0, the task will fail on the first
+                unhandled exception the Task encounters.
+            hash_algorithm (string): either a hash function id that
+                exists in hashlib.algorithms_available or 'sizetimestamp'.
+                Any paths to actual files in the arguments will be digested
+                with this algorithm. If value is 'sizetimestamp' the digest
+                will only use the normed path, size, and timestamp of any
+                files found in the arguments.
+            copy_duplicate_artifact (bool): if true and the Tasks'
+                argument signature matches a previous Tasks without direct
+                comparison of the target path files in the arguments other
+                than their positions in the target path list, the target
+                artifacts from a previously successful Task execution will
+                be copied to the new one.
+            taskgraph_started_event (Event): can be used to start the main
+                TaskGraph if it has not yet started in case a Task is joined.
+            task_database_path (str): path to an SQLITE database that has
+                table named "taskgraph_data" with the two fields:
+                    task_hash TEXT NOT NULL,
+                    target_path_stats BLOB NOT NULL
+                If a call is successful its hash is inserted/updated in the
+                table and the target_path_stats stores the base/target stats
+                for the target files created by the call and listed in
+                `target_path_list`.
+            task_database_lock (threading.Lock): used to lock the task
+                database before a .connect.
+
+        """
+        # it is a common error to accidentally pass a non string as to the
+        # target path list, this terminates early if so
+        if any([not (isinstance(path, _VALID_PATH_TYPES))
+                for path in target_path_list]):
+            raise ValueError(
+                "Values pass to target_path_list are not strings: %s",
+                target_path_list)
+
+        # sort the target path list because the order doesn't matter for
+        # a result, but it would cause a task to be reexecuted if the only
+        # difference was a different order.
+        self._target_path_list = sorted(
+            [os.path.normpath(os.path.normcase(path))
+             for path in target_path_list])
+        self.task_name = task_name
+        self._func = func
+        self._args = args
+        self._kwargs = kwargs
+        self._cache_dir = cache_dir
+        self._ignore_path_list = [
+            os.path.normpath(os.path.normcase(path))
+            for path in ignore_path_list]
+        self._ignore_directories = ignore_directories
+        self._worker_pool = worker_pool
+        self._taskgraph_started_event = taskgraph_started_event
+        self.n_retries = n_retries
+        self._task_database_path = task_database_path
+        self._hash_algorithm = hash_algorithm
+        self._copy_duplicate_artifact = copy_duplicate_artifact
+        self._task_database_lock = task_database_lock
+        self.exception_object = None
+
+        # This flag is used to avoid repeated calls to "is_precalculated"
+        self._precalculated = None
+
+        # invert the priority since sorting goes smallest to largest and we
+        # want more positive priority values to be executed first.
+        self._priority = -priority
+
+        # Used to ensure only one attempt at executing and also a mechanism
+        # to see when Task is complete. This can be set if a Task finishes
+        # a _call and there are no more attempts at reexecution.
+        self.task_done_executing_event = threading.Event()
+
+        # Calculate a hash based only on argument inputs.
+        try:
+            if not hasattr(Task, 'func_source_map'):
+                Task.func_source_map = {}
+            # memoize func source code because it's likely we'll import
+            # the same func many times and reflection is slow
+            if self._func not in Task.func_source_map:
+                Task.func_source_map[self._func] = (
+                    inspect.getsource(self._func))
+            source_code = Task.func_source_map[self._func]
+        except (IOError, TypeError):
+            # many reasons for this, for example, frozen Python code won't
+            # have source code, so just leave blank
+            source_code = ''
+
+        if not hasattr(self._func, '__name__'):
+            LOGGER.warning(
+                "function does not have a __name__ which means it will not "
+                "be considered when calculating a successive input has "
+                "been changed with another function without __name__.")
+            self._func.__name__ = ''
+
+        args_clean = []
+        for index, arg in enumerate(self._args):
+            try:
+                scrubbed_value = _scrub_task_args(arg, self._target_path_list)
+                _ = pickle.dumps(scrubbed_value)
+                args_clean.append(scrubbed_value)
+            except TypeError:
+                LOGGER.warning(
+                    "could not pickle argument at index %d (%s). "
+                    "Skipping argument which means it will not be considered "
+                    "when calculating whether inputs have been changed "
+                    "on a successive run.", index, arg)
+
+        kwargs_clean = {}
+        # iterate through sorted order so we get the same hash result with the
+        # same set of kwargs irrespective of the item dict order.
+        for key, arg in sorted(self._kwargs.items()):
+            try:
+                scrubbed_value = _scrub_task_args(arg, self._target_path_list)
+                _ = pickle.dumps(scrubbed_value)
+                kwargs_clean[arg] = scrubbed_value
+            except TypeError:
+                LOGGER.warning(
+                    "could not pickle kw argument %s (%s). "
+                    "Skipping argument which means it will not be considered "
+                    "when calculating whether inputs have been changed "
+                    "on a successive run.", key, arg)
+
+        self._reexecution_info = {
+            'func_name': self._func.__name__,
+            'args': pprint.pformat(args_clean),
+            'kwargs': pprint.pformat(kwargs_clean),
+            'source_code_hash': hashlib.sha1(
+                source_code.encode('utf-8')).hexdigest(),
+        }
+
+        argument_hash_string = ':'.join([
+            self._reexecution_info[key]
+            for key in sorted(self._reexecution_info.keys())])
+
+        self._task_id_hash = hashlib.sha1(
+            argument_hash_string.encode('utf-8')).hexdigest()
+
+        # this will get calculated when `is_precalculated` is invoked.
+        self._task_reexecution_hash = None
+
+    def __eq__(self, other):
+        """Two tasks are equal if their hashes are equal."""
+        if isinstance(self, other.__class__):
+            return self._task_id_hash == other._task_id_hash
+        return False
+
+    def __hash__(self):
+        """Return the base-16 integer hash of this hash string."""
+        return int(self._task_id_hash, 16)
+
+    def __ne__(self, other):
+        """Inverse of __eq__."""
+        return not self.__eq__(other)
+
+    def __lt__(self, other):
+        """Less than based on priority."""
+        return self._priority < other._priority
+
+    def __str__(self):
+        """Create a string representation of a Task."""
+        return "Task object %s:\n\n" % (id(self)) + pprint.pformat(
+            {
+                "task_name": self.task_name,
+                "priority": self._priority,
+                "ignore_path_list": self._ignore_path_list,
+                "ignore_directories": self._ignore_directories,
+                "target_path_list": self._target_path_list,
+                "task_id_hash": self._task_id_hash,
+                "task_reexecution_hash": self._task_reexecution_hash,
+                "exception_object": self.exception_object,
+                "self._reexecution_info": self._reexecution_info
+            })
+
+    def _call(self):
+        """Invoke this method to execute task.
+
+        Precondition is that the Task dependencies are satisfied.
+
+        Sets the `self.task_done_executing_event` flag if execution is
+        successful.
+
+        Raises:
+            RuntimeError if any target paths are not generated after the
+                function call is complete.
+
+        """
+        LOGGER.debug("_call check if precalculated %s", self.task_name)
+        if self.is_precalculated():
+            self.task_done_executing_event.set()
+            return
+        LOGGER.debug("not precalculated %s", self.task_name)
+        result_calculated = False
+        if self._copy_duplicate_artifact:
+            # try to see if we can copy old files
+            with sqlite3.connect(self._task_database_path) as conn:
+                cursor = conn.cursor()
+                cursor.execute(
+                    """
+                    SELECT target_path_stats from taskgraph_data
+                    WHERE (task_reexecution_hash == ?)
+                    """, (self._task_reexecution_hash,))
+                database_result = cursor.fetchone()
+            if database_result:
+                result_target_path_stats = pickle.loads(database_result[0])
+                if (len(result_target_path_stats) ==
+                        len(self._target_path_list)):
+                    LOGGER.debug(
+                        "copying stored artifacts to target path list. \n"
+                        "\tstored artifacts: %s\n\ttarget_path_list: %s\n",
+                        [x[0] for x in result_target_path_stats],
+                        self._target_path_list)
+                    for artifact_target, new_target in zip(
+                            result_target_path_stats, self._target_path_list):
+                        if artifact_target != new_target:
+                            shutil.copyfile(artifact_target[0], new_target)
+                        else:
+                            LOGGER.warn(
+                                "duplicate artifact and target paths %s, "
+                                "list: %s" % (
+                                    artifact_target, result_target_path_stats,
+                                    self._target_path_list))
+                    result_calculated = True
+        if not result_calculated:
+            if self._worker_pool is not None:
+                result = self._worker_pool.apply_async(
+                    func=self._func, args=self._args, kwds=self._kwargs)
+                # the following blocks and raises an exception if result raised
+                # an exception
+                LOGGER.debug("apply_async for task %s", self.task_name)
+                result.get()
+            else:
+                LOGGER.debug("direct _func for task %s", self.task_name)
+                self._func(*self._args, **self._kwargs)
+
+        # check that the target paths exist and record stats for later
+        result_target_path_stats = list(
+            _get_file_stats(
+                self._target_path_list, self._hash_algorithm, [], False))
+        result_target_path_set = set(
+            [x[0] for x in result_target_path_stats])
+        target_path_set = set(self._target_path_list)
+        if target_path_set != result_target_path_set:
+            raise RuntimeError(
+                "In Task: %s\nMissing expected target path results.\n"
+                "Expected: %s\nObserved: %s\n" % (
+                    self.task_name, self._target_path_list,
+                    result_target_path_set))
+
+        # this step will only record the run if there is an expected
+        # target file. Otherwise we infer the result of this call is
+        # transient between taskgraph executions and we should expect to
+        # run it again.
+        if self._target_path_list:
+            with self._task_database_lock:
+                with sqlite3.connect(self._task_database_path) as conn:
+                    cursor = conn.cursor()
+                    cursor.execute(
+                        """INSERT OR REPLACE INTO taskgraph_data VALUES
+                           (?, ?)""", (
+                            self._task_reexecution_hash, pickle.dumps(
+                                result_target_path_stats)))
+                    conn.commit()
+        self._precalculated = True
+        self.task_done_executing_event.set()
+        LOGGER.debug("successful run on task %s", self.task_name)
+
+    def is_precalculated(self):
+        """Return true if _call need not be invoked.
+
+        Returns:
+            True if the Task's target paths exist in the same state as the
+            last recorded run at the time this function is called. It is
+            possible this value could change without running the Task if
+            input parameter file stats change. False otherwise.
+
+        """
+        # This gets a list of the files and their file stats that can be found
+        # in args and kwargs but ignores anything specifically targeted or
+        # an expected result. This will allow a task to change its hash in
+        # case a different version of a file was passed in.
+        if self._precalculated is not None:
+            return self._precalculated
+        file_stat_list = list(_get_file_stats(
+            [self._args, self._kwargs],
+            self._hash_algorithm,
+            self._target_path_list+self._ignore_path_list,
+            self._ignore_directories))
+
+        # add the file stat list to the already existing reexecution info
+        # dictionary that contains stats that should not change whether
+        # files have been created/updated/or not.
+        self._reexecution_info['file_stat_list'] = pprint.pformat(
+            file_stat_list)
+        # the x[2] is to only take the *hash* part of the 'file_stat'
+        reexecution_string = '%s:%s:%s' % (
+            self._reexecution_info['func_name'],
+            self._reexecution_info['source_code_hash'],
+            str([x[2] for x in file_stat_list]))
+        self._task_reexecution_hash = hashlib.sha1(
+            reexecution_string.encode('utf-8')).hexdigest()
+        try:
+            with self._task_database_lock:
+                with sqlite3.connect(self._task_database_path) as conn:
+                    cursor = conn.cursor()
+                    cursor.execute(
+                        """
+                            SELECT target_path_stats from taskgraph_data
+                            WHERE (task_reexecution_hash == ?)
+                        """, (self._task_reexecution_hash,))
+                    database_result = cursor.fetchone()
+            if database_result is None:
+                LOGGER.info(
+                    "not precalculated, Task hash does not "
+                    "exist (%s)", self.task_name)
+                LOGGER.debug("is_precalculated full task info: %s", self)
+                self._precalculated = False
+                return False
+            if database_result:
+                result_target_path_stats = pickle.loads(database_result[0])
+            mismatched_target_file_list = []
+            for path, hash_algorithm, hash_string in result_target_path_stats:
+                if path not in self._target_path_list:
+                    mismatched_target_file_list.append(
+                        'Recorded path not in target path list %s' % path)
+                if not os.path.exists(path):
+                    mismatched_target_file_list.append(
+                        'Path not found: %s' % path)
+                    continue
+                if hash_algorithm == 'sizetimestamp':
+                    size, modified_time = [
+                        float(x) for x in hash_string.split(':')]
+                    target_modified_time = os.path.getmtime(path)
+                    if not math.isclose(modified_time, target_modified_time):
+                        mismatched_target_file_list.append(
+                            "Modified times don't match "
+                            "cached: (%f) actual: (%f)" % (
+                                modified_time, target_modified_time))
+                        continue
+                    target_size = os.path.getsize(path)
+                    if size != target_size:
+                        mismatched_target_file_list.append(
+                            "File sizes don't match "
+                            "cached: (%s) actual: (%s)" % (
+                                size, target_size))
+                else:
+                    target_hash = _hash_file(path, hash_algorithm)
+                    if hash_string != target_hash:
+                        mismatched_target_file_list.append(
+                            "File hashes are different. cached: (%s) "
+                            "actual: (%s)" % (hash_string, target_hash))
+            if mismatched_target_file_list:
+                LOGGER.warning(
+                    "not precalculated (%s), Task hash exists, "
+                    "but there are these mismatches: %s",
+                    self.task_name, '\n'.join(mismatched_target_file_list))
+                self._precalculated = False
+                return False
+            LOGGER.info("precalculated (%s)" % self)
+            self._precalculated = True
+            return True
+        except EOFError:
+            LOGGER.exception("not precalculated %s, EOFError", self.task_name)
+            self._precalculated = False
+            return False
+
+    def join(self, timeout=None):
+        """Block until task is complete, raise exception if runtime failed."""
+        self._taskgraph_started_event.set()
+        LOGGER.debug(
+            "joining %s done executing: %s", self.task_name,
+            self.task_done_executing_event)
+        timed_out = self.task_done_executing_event.wait(timeout)
+        if self.exception_object:
+            raise self.exception_object
+        return timed_out
+
+
+class EncapsulatedTaskOp(ABC):
+    """Used as a superclass for Task operations that need closures.
+
+    This class will automatically hash the subclass's __call__ method source
+    as well as the arguments to its __init__ function to calculate the
+    Task's unique hash.
+
+    """
+
+    def __init__(self, *args, **kwargs):
+        """Attempt to get the source code of __call__."""
+        args_as_str = str([args, kwargs]).encode('utf-8')
+        try:
+            # hash the args plus source code of __call__
+            id_hash = hashlib.sha1(args_as_str + inspect.getsource(
+                self.__class__.__call__).encode('utf-8')).hexdigest()
+        except IOError:
+            # this will fail if the code is compiled, that's okay just do
+            # the args
+            id_hash = hashlib.sha1(args_as_str)
+        # prefix the classname
+        self.__name__ = '%s_%s' % (self.__class__.__name__, id_hash)
+
+    @abc.abstractmethod
+    def __call__(self, *args, **kwargs):
+        """Empty method meant to be overridden by inheritor."""
+        pass
+
+
+def _get_file_stats(
+        base_value, hash_algorithm, ignore_list, ignore_directories):
+    """Iterate over any values that are filepaths by getting filestats.
+
+    Parameters:
+        base_value: any python value. Any file paths in `base_value`
+            should be "os.path.norm"ed before this function is called.
+            contains filepaths in any nested structure.
+        ignore_list (list): any paths found in this list are not included
+            as part of the file stats. All paths in this list should be
+            "os.path.norm"ed.
+        ignore_directories (boolean): If True directories are not
+            considered for filestats.
+
+
+    Return:
+        list of (path, hash_algorithm, hash) tuples for any filepaths found in
+            base_value or nested in base value that are not otherwise
+            ignored by the input parameters.
+
+    """
+    if isinstance(base_value, _VALID_PATH_TYPES):
+        try:
+            norm_path = os.path.normpath(os.path.normcase(base_value))
+            if norm_path not in ignore_list and (
+                    not os.path.isdir(norm_path) or
+                    not ignore_directories) and os.path.exists(norm_path):
+                yield (
+                    norm_path, hash_algorithm,
+                    _hash_file(norm_path, hash_algorithm))
+        except (OSError, ValueError):
+            # I ran across a ValueError when one of the os.path functions
+            # interpreted the value as a path that was too long.
+            # OSErrors could happen if there's coincidentally a directory we
+            # can't read or it's not a file or something else out of our
+            # control
+            LOGGER.exception(
+                "base_value couldn't be analyzed somehow '%s'", base_value)
+    elif isinstance(base_value, dict):
+        for key in sorted(base_value.keys()):
+            value = base_value[key]
+            for stat in _get_file_stats(
+                    value, hash_algorithm, ignore_list, ignore_directories):
+                yield stat
+    elif isinstance(base_value, (list, set, tuple)):
+        for value in base_value:
+            for stat in _get_file_stats(
+                    value, hash_algorithm, ignore_list, ignore_directories):
+                yield stat
+
+
+def _scrub_task_args(base_value, target_path_list):
+    """Scrub a `base_value` so that it's compatible with reexecution hashes.
+
+    Replace functions with stable string representations and remove any
+    references to normalized target paths.
+
+    Parameters:
+        base_value: any python value
+        target_path_list (list): a list of strings that if found in
+            `base_value` should be replaced with 'in_target_path' so
+
+    Returns:
+        base_value with any functions replaced as strings.
+
+    """
+    if callable(base_value):
+        try:
+            if not hasattr(Task, 'func_source_map'):
+                Task.func_source_map = {}
+            # memoize func source code because it's likely we'll import
+            # the same func many times and reflection is slow
+            if base_value not in Task.func_source_map:
+                Task.func_source_map[base_value] = (
+                    inspect.getsource(base_value)).replace(
+                        ' ', '').replace('\t', '')
+            source_code = Task.func_source_map[base_value]
+        except (IOError, TypeError):
+            # many reasons for this, for example, frozen Python code won't
+            # have source code, so just leave blank
+            source_code = ''
+        return '%s:%s' % (base_value.__name__, source_code)
+    elif isinstance(base_value, dict):
+        result_dict = {}
+        for key in sorted(base_value.keys()):
+            result_dict[key] = _scrub_task_args(
+                base_value[key], target_path_list)
+        return result_dict
+    elif isinstance(base_value, (list, set, tuple)):
+        result_list = []
+        for value in base_value:
+            result_list.append(_scrub_task_args(value, target_path_list))
+        return type(base_value)(result_list)
+    elif isinstance(base_value, _VALID_PATH_TYPES):
+        normalized_path = os.path.normpath(os.path.normcase(base_value))
+        if normalized_path in target_path_list:
+            return 'target_path_list[%d]' % target_path_list.index(
+                normalized_path)
+        else:
+            return normalized_path
+    else:
+        return base_value
+
+
+def _hash_file(file_path, hash_algorithm, buf_size=2**20):
+    """Return a hex digest of `file_path`.
+
+    Parameters:
+        file_path (string): path to file to hash.
+        hash_algorithm (string): a hash function id that exists in
+            hashlib.algorithms_available or 'sizetimestamp'. If function id
+            is in hashlib.algorithms_available, the file contents are hashed
+            with that function and the fingerprint is returned. If value is
+            'sizetimestamp' the size and timestamp of the file are returned
+            in a string of the form
+            '[sizeinbytes]:[lastmodifiedtime]'.
+        buf_size (int): number of bytes to read from `file_path` at a time
+            for digesting.
+
+    Returns:
+        a hash hex digest computed with hash algorithm `hash_algorithm`
+        of the binary contents of the file located at `file_path`.
+
+    """
+    if hash_algorithm == 'sizetimestamp':
+        norm_path = os.path.normpath(os.path.normcase(file_path))
+        return '%d:%f' % (
+            os.path.getsize(norm_path), os.path.getmtime(norm_path))
+    hash_func = hashlib.new(hash_algorithm)
+    with open(file_path, 'rb') as f:
+        binary_data = f.read(buf_size)
+        while binary_data:
+            hash_func.update(binary_data)
+            binary_data = f.read(buf_size)
+    return hash_func.hexdigest()