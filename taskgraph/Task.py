"""Task graph framework."""
from pkg_resources import get_distribution
import collections
import hashlib
import inspect
import logging
import logging.handlers
import math
import multiprocessing
import multiprocessing.pool
import os
import pathlib
import pickle
import pprint
import queue
import shutil
import sqlite3
import threading
import time

import retrying

__version__ = get_distribution('taskgraph').version


_VALID_PATH_TYPES = (str, pathlib.Path)
_TASKGRAPH_DATABASE_FILENAME = 'taskgraph_data.db'

try:
    import psutil
    HAS_PSUTIL = True
    if psutil.WINDOWS:
        # Windows' scheduler doesn't use POSIX niceness.
        PROCESS_LOW_PRIORITY = psutil.BELOW_NORMAL_PRIORITY_CLASS
    else:
        # On POSIX, use system niceness.
        # -20 is high priority, 0 is normal priority, 19 is low priority.
        # 10 here is an arbitrary selection that's probably nice enough.
        PROCESS_LOW_PRIORITY = 10
except ImportError:
    HAS_PSUTIL = False

LOGGER = logging.getLogger(__name__)
_MAX_TIMEOUT = 5.0  # amount of time to wait for threads to terminate


# We want our processing pool to be nondeamonic so that workers could use
# multiprocessing if desired (deamonic processes cannot start new processes)
# the following bit of code to do this was taken from
# https://stackoverflow.com/a/8963618/42897
class NoDaemonProcess(multiprocessing.Process):
    """Make 'daemon' attribute always return False."""
    @property
    def daemon(self):
        """Return False indicating not a daemon process."""
        return False

    @daemon.setter
    def daemon(self, value):
        """Do not allow daemon value to be overriden."""
        pass


class NoDaemonContext(type(multiprocessing.get_context('spawn'))):
    """From https://stackoverflow.com/a/8963618/42897.

    "As the current implementation of multiprocessing [3.7+] has been
    extensively refactored to be based on contexts, we need to provide a
    NoDaemonContext class that has our NoDaemonProcess as attribute.
    [NonDaemonicPool] will then use that context instead of the default
    one." "spawn" is chosen as default since that is the default and only
    context option for Windows and is the default option for Mac OS as
    well since 3.8.

    """
    Process = NoDaemonProcess


class NonDaemonicPool(multiprocessing.pool.Pool):
    """NonDaemonic Process Pool."""

    def __init__(self, *args, **kwargs):
        """Invoking super to set the context of Pool class explicitly."""
        kwargs['context'] = NoDaemonContext()
        super(NonDaemonicPool, self).__init__(*args, **kwargs)


def _null_func():
    """Used when func=None on add_task."""
    return None


def _initialize_logging_to_queue(logging_queue):
    """Add a synchronized queue to a new process.

    This is intended to be called as an initialization function to
    ``multiprocessing.Pool`` to establish logging from a Pool worker to the
    main python process via a multiprocessing Queue.

    Args:
        logging_queue (multiprocessing.Queue): The queue to use for passing
            log records back to the main process.

    Returns:
        None

    """
    root_logger = logging.getLogger()

    # By the time this function is called, `root_logger` has a copy of all of
    # the logging handlers registered to it within the parent process, which
    # leads to duplicate logging in some cases.  By removing all of the
    # handlers here, we ensure that log messages can only be passed back to the
    # parent process by the `logging_queue`, where they will be handled.
    for handler in root_logger.handlers[:]:
        root_logger.removeHandler(handler)

    root_logger.setLevel(logging.NOTSET)
    handler = logging.handlers.QueueHandler(logging_queue)
    root_logger.addHandler(handler)


def _create_taskgraph_table_schema(taskgraph_database_path):
    """Create database exists and/or ensures it is compatible and recreate.

    Args:
        taskgraph_database_path (str): path to an existing database or desired
            location of a new database.

    Returns:
        None.

    """
    sql_create_projects_table_script = (
        """
        CREATE TABLE taskgraph_data (
            task_reexecution_hash TEXT NOT NULL,
            target_path_stats BLOB NOT NULL,
            result BLOB NOT NULL,
            PRIMARY KEY (task_reexecution_hash)
        );
        CREATE TABLE global_variables (
            key TEXT NOT NULL,
            value BLOB,
            PRIMARY KEY (key)
        );
        """)

    table_valid = True
    expected_table_column_name_map = {
        'taskgraph_data': [
            'task_reexecution_hash', 'target_path_stats', 'result'],
        'global_variables': ['key', 'value']}
    if os.path.exists(taskgraph_database_path):
        try:
            # check that the tables exist and the column names are as expected
            for expected_table_name in expected_table_column_name_map:
                table_result = _execute_sqlite(
                    '''
                    SELECT name
                    FROM sqlite_master
                    WHERE type='table' AND name=?
                    ''', taskgraph_database_path,
                    argument_list=[expected_table_name],
                    mode='read_only', execute='execute', fetch='all')
                if not table_result:
                    raise ValueError(f'missing table {expected_table_name}')

                # this query returns a list of results of the form
                # [(0, 'task_reexecution_hash', 'TEXT', 1, None, 1), ... ]
                # we'll just check that the header names are the same, no
                # need to be super aggressive, also need to construct the
                # PRAGMA string directly since it doesn't take arguments
                table_info_result = _execute_sqlite(
                    f'PRAGMA table_info({expected_table_name})',
                    taskgraph_database_path, mode='read_only',
                    execute='execute', fetch='all')

                expected_column_names = expected_table_column_name_map[
                    expected_table_name]
                header_count = 0
                for header_line in table_info_result:
                    column_name = header_line[1]
                    if column_name not in expected_column_names:
                        raise ValueError(
                            f'expected {column_name} in table '
                            f'{expected_table_name} but not found')
                    header_count += 1
                if header_count < len(expected_column_names):
                    raise ValueError(
                        f'found only {header_count} of an expected '
                        f'{len(expected_column_names)} columns in table '
                        f'{expected_table_name}')
                if not table_info_result:
                    raise ValueError(f'missing table {expected_table_name}')
        except Exception:
            # catch all "Exception"s because anything that goes wrong while
            # checking the database should be considered a bad database and we
            # should make a new one.
            LOGGER.exception(
                f'{taskgraph_database_path} exists, but is incompatible '
                'somehow. Deleting and making a new one.')
            os.remove(taskgraph_database_path)
            table_valid = False
    else:
        # table does not exist
        table_valid = False

    if not table_valid:
        # create the base table
        _execute_sqlite(
            sql_create_projects_table_script, taskgraph_database_path,
            mode='modify', execute='script')
        # set the database version
        _execute_sqlite(
            '''
            INSERT OR REPLACE INTO global_variables
            VALUES ("version", ?)
            ''', taskgraph_database_path, mode='modify',
            argument_list=(__version__,))


class TaskGraph(object):
    """Encapsulates the worker and tasks states for parallel processing."""

    def __init__(
            self, taskgraph_cache_dir_path, n_workers,
            reporting_interval=None):
        """Create a task graph.

        Creates an object for building task graphs, executing them,
        parallelizing independent work notes, and avoiding repeated calls.

        Args:
            taskgraph_cache_dir_path (string): path to a directory that
                either contains a taskgraph cache from a previous instance or
                will create a new one if none exists.
            n_workers (int): number of parallel *subprocess* workers to allow
                during task graph execution.  If set to 0, don't use
                subprocesses.  If set to <0, use only the main thread for any
                execution and scheduling. In the case of the latter,
                ``add_task`` will be a blocking call.
            reporting_interval (scalar): if not None, report status of task
                graph every ``reporting_interval`` seconds.

        """
        try:
            os.makedirs(taskgraph_cache_dir_path)
        except OSError:
            LOGGER.debug(
                "%s already exists, no need to make it",
                taskgraph_cache_dir_path)

        self._taskgraph_cache_dir_path = taskgraph_cache_dir_path

        # this variable is used to print accurate representation of how many
        # tasks have been completed in the logging output.
        self._added_task_count = 0

        # use this to keep track of all the tasks added to the graph by their
        # task hashes. Used to determine if an identical task has been added
        # to the taskgraph during `add_task`
        self._task_hash_map = dict()

        # use this to keep track of all the tasks added to the graph by their
        # task names. Used to map a unique task name to the task object it
        # represents
        self._task_name_map = dict()

        # used to remember if task_graph has been closed
        self._closed = False

        # keep track if the task graph has been forcibly terminated
        self._terminated = False

        # if n_workers > 0 this will be a multiprocessing pool used to execute
        # the __call__ functions in Tasks
        self._worker_pool = None

        # If n_workers > 0 this will be a threading.Thread used to propagate
        # log records from another process into the current process.
        self._logging_monitor_thread = None

        # If n_workers > 0, this will be a multiprocessing.Queue used to pass
        # log records from the process pool to the parent process.
        self._logging_queue = None

        # keeps track of the tasks currently being processed for logging.
        self._active_task_list = []

        # keeps track of how many tasks have all their dependencies satisfied
        # and are waiting for a worker
        self._task_waiting_count = 0

        # this might hold the threads to execute tasks if n_workers >= 0
        self._task_executor_thread_list = []

        # executor threads wait on this event that gets set when new tasks are
        # added to the queue. If the queue is empty an executor will clear
        # the event to halt other executors
        self._executor_ready_event = threading.Event()

        # tasks that have all their dependencies satisfied go in this queue
        # and can be executed immediately
        self._task_ready_priority_queue = queue.PriorityQueue()

        # maps a list of task names that need to be executed before the key
        # task can
        self._task_dependent_map = collections.defaultdict(set)

        # maps a list of task names that are dependent to a task
        self._dependent_task_map = collections.defaultdict(set)

        # tasks that complete are added to this set
        self._completed_task_names = set()

        self._task_database_path = os.path.join(
            self._taskgraph_cache_dir_path, _TASKGRAPH_DATABASE_FILENAME)

        # create new table if needed
        _create_taskgraph_table_schema(self._task_database_path)

        # check the version of the database and warn if a problem
        local_version = _execute_sqlite(
            '''
            SELECT value
            FROM global_variables
            WHERE key=?
            ''', self._task_database_path, mode='read_only',
            fetch='one', argument_list=['version'])[0]
        if local_version != __version__:
            LOGGER.warn(
                f'the database located at {self._task_database_path} was '
                f'created with TaskGraph version {local_version} but the '
                f'current version is {__version__}')

        # no need to set up schedulers if n_workers is single threaded
        self._n_workers = n_workers
        if n_workers < 0:
            return

        # start concurrent reporting of taskgraph if reporting interval is set
        self._reporting_interval = reporting_interval
        if reporting_interval is not None:
            self._execution_monitor_wait_event = threading.Event()
            self._execution_monitor_thread = threading.Thread(
                target=self._execution_monitor,
                args=(self._execution_monitor_wait_event,),
                name='_execution_monitor')
            # make it a daemon so we don't have to figure out how to
            # close it when execution complete
            self._execution_monitor_thread.daemon = True
            self._execution_monitor_thread.start()

        # launch executor threads
        self._executor_thread_count = max(0, n_workers)
        for thread_id in range(max(1, n_workers)):
            task_executor_thread = threading.Thread(
                target=self._task_executor,
                name='task_executor_%s' % thread_id)
            # make daemons in case there's a catastrophic error the main
            # thread won't hang
            task_executor_thread.daemon = True
            task_executor_thread.start()
            self._task_executor_thread_list.append(task_executor_thread)

        # set up multiprocessing if n_workers > 0
        if n_workers > 0:
            self._logging_queue = multiprocessing.Queue()
            self._worker_pool = NonDaemonicPool(
                n_workers, initializer=_initialize_logging_to_queue,
                initargs=(self._logging_queue,))
            self._logging_monitor_thread = threading.Thread(
                target=self._handle_logs_from_processes,
                args=(self._logging_queue,))

            self._logging_monitor_thread.daemon = True
            self._logging_monitor_thread.start()
            if HAS_PSUTIL:
                parent = psutil.Process()
                parent.nice(PROCESS_LOW_PRIORITY)
                for child in parent.children():
                    try:
                        child.nice(PROCESS_LOW_PRIORITY)
                    except psutil.NoSuchProcess:
                        LOGGER.warning(
                            "NoSuchProcess exception encountered when trying "
                            "to nice %s. This might be a bug in `psutil` so "
                            "it should be okay to ignore.")

    def __del__(self):
        """Ensure all threads have been joined for cleanup."""
        try:
            # it's possible the global state is not well defined, so just in
            # case we'll wrap it all up in a try/except
            self._terminated = True
            if self._executor_ready_event:
                # alert executors to check that _terminated is True
                self._executor_ready_event.set()
            LOGGER.debug("shutting down workers")
            if self._worker_pool:
                self._worker_pool.close()
                self._worker_pool.terminate()
                self._worker_pool = None

            if self._logging_queue:
                # Close down the logging monitor thread.
                self._logging_queue.put(None)
                self._logging_monitor_thread.join(_MAX_TIMEOUT)
                # drain the queue if anything is left
                while True:
                    try:
                        x = self._logging_queue.get_nowait()
                        LOGGER.debug(
                            "the logging queue had this in it: %s", x)
                    except Exception:
                        LOGGER.exception(
                            "Expected an empty logging queue, but if the "
                            "TaskGraph were being terminated it's possible "
                            "this object is corrupt and we'd get a different "
                            "kind of exception like EOF. In any case we "
                            "should always stop trying to drain the queue "
                            "in the case of an Exception.")
                        break

            if self._n_workers >= 0:
                self._executor_ready_event.set()
                for executor_thread in self._task_executor_thread_list:
                    try:
                        executor_thread.join(_MAX_TIMEOUT)
                        timedout = executor_thread.is_alive()
                        if timedout:
                            LOGGER.debug(
                                'task executor thread timed out %s',
                                executor_thread)
                    except Exception:
                        LOGGER.exception(
                            "Exception when joining %s", executor_thread)
                if self._reporting_interval is not None:
                    LOGGER.debug("joining _monitor_thread.")
                    if self._logging_queue:
                        self._logging_queue.put(None)
                    self._execution_monitor_wait_event.set()
                    self._execution_monitor_thread.join(_MAX_TIMEOUT)
                    timedout = self._execution_monitor_thread.is_alive()
                    if timedout:
                        LOGGER.debug(
                            '_monitor_thread %s timed out',
                            self._execution_monitor_thread)
                    for task in self._task_hash_map.values():
                        # this is a shortcut to get the tasks to mark as joined
                        task.task_done_executing_event.set()

            # drain the task ready queue if there's anything left
            while True:
                try:
                    x = self._task_ready_priority_queue.get_nowait()
                    LOGGER.debug(
                        "task_ready_priority_queue not empty contains: %s", x)
                except queue.Empty:
                    break
            LOGGER.debug('taskgraph terminated')
        except Exception:
            LOGGER.exception('exception occurred during __del__')

    def _task_executor(self):
        """Worker that executes Tasks that have satisfied dependencies."""
        while True:
            # this event blocks until the task graph has signaled it wants
            # the executors to read the state of the queue or a stop event or
            # a timeout exceeded just to protect against a worst case deadlock
            self._executor_ready_event.wait(_MAX_TIMEOUT)
            # this lock synchronizes changes between the queue and
            # executor_ready_event
            if self._terminated:
                LOGGER.debug(
                    "taskgraph is terminated, ending %s",
                    threading.currentThread())
                break
            task = None
            try:
                task = self._task_ready_priority_queue.get_nowait()
                self._task_waiting_count -= 1
                task_name_time_tuple = (task.task_name, time.time())
                self._active_task_list.append(task_name_time_tuple)
            except queue.Empty:
                # no tasks are waiting could be because the taskgraph is
                # closed or because the queue is just empty.
                if (self._closed and len(self._completed_task_names) ==
                        self._added_task_count):
                    # the graph is closed and there are as many completed tasks
                    # as there are added tasks, so none left. The executor can
                    # terminate.
                    self._executor_thread_count -= 1
                    if self._executor_thread_count == 0 and self._worker_pool:
                        # only the last executor should terminate the worker
                        # pool, because otherwise who knows if it's still
                        # executing anything
                        try:
                            self._worker_pool.close()
                            self._worker_pool.terminate()
                            self._worker_pool = None
                        except Exception:
                            # there's the possibility for a race condition here
                            # where another thread already closed the worker
                            # pool, so just guard against it
                            LOGGER.warn('worker pool was already closed')
                    LOGGER.debug(
                        "no tasks are pending and taskgraph closed, normally "
                        "terminating executor %s." % threading.currentThread())
                    break
                else:
                    # there's still the possibility for work to be added or
                    # still work in the pipeline
                    self._executor_ready_event.clear()
            if task is None:
                continue
            try:
                task._call()
                task.task_done_executing_event.set()
            except Exception as e:
                # An error occurred on a call, terminate the taskgraph
                task.exception_object = e
                LOGGER.exception(
                    'A taskgraph _task_executor failed on Task '
                    '%s. Terminating taskgraph.', task.task_name)
                self._terminate()
                break

            LOGGER.debug(
                "task %s is complete, checking to see if any dependent "
                "tasks can be executed now", task.task_name)
            self._completed_task_names.add(task.task_name)
            self._active_task_list.remove(task_name_time_tuple)
            for waiting_task_name in (
                    self._task_dependent_map[task.task_name]):
                # remove `task` from the set of tasks that
                # `waiting_task` was waiting on.
                self._dependent_task_map[waiting_task_name].remove(
                    task.task_name)
                # if there aren't any left, we can push `waiting_task`
                # to the work queue
                if not self._dependent_task_map[waiting_task_name]:
                    # if we removed the last task we can put it to the
                    # work queue
                    LOGGER.debug(
                        "Task %s is ready for processing, sending to "
                        "task_ready_priority_queue",
                        waiting_task_name)
                    del self._dependent_task_map[waiting_task_name]
                    self._task_ready_priority_queue.put(
                        self._task_name_map[waiting_task_name])
                    self._task_waiting_count += 1
                    # indicate to executors there is work to do
                    self._executor_ready_event.set()
            del self._task_dependent_map[task.task_name]
            # this extra set ensures that recently emptied map won't get
            # ignored by the executor if no work is left to do and the graph is
            # closed
            self._executor_ready_event.set()
            LOGGER.debug("task %s done processing", task.task_name)
        LOGGER.debug("task executor shutting down")

    def add_task(
            self, func=None, args=None, kwargs=None, task_name=None,
            target_path_list=None, ignore_path_list=None,
            hash_target_files=True, dependent_task_list=None,
            ignore_directories=True, priority=0,
            hash_algorithm='sizetimestamp', copy_duplicate_artifact=False,
<<<<<<< HEAD
            hardlink_allowed=False, transient_run=False):
=======
            transient_run=False, store_result=False):
>>>>>>> fa3661d4
        """Add a task to the task graph.

        Args:
            func (callable): target function
            args (list): argument list for ``func``
            kwargs (dict): keyword arguments for ``func``
            target_path_list (list): if not None, a list of file paths that
                are expected to be output by ``func``.  If any of these paths
                don't exist, or their timestamp is earlier than an input
                arg or work token, func will be executed.

                If ``None``, any identical calls to ``add_task`` will be
                skipped for the TaskGraph object. A future TaskGraph object
                will re-run an exact call once for its lifetime. The reasoning
                is that it is likely the user wishes to run a target-less task
                once for the lifetime of a task-graph, but would otherwise not
                have a transient result that could be re-used in a future
                instantiation of a TaskGraph object.

            task_name (string): if not None, this value is used to identify
                the task in logging messages.
            ignore_path_list (list): list of file paths that could be in
                args/kwargs that should be ignored when considering timestamp
                hashes.
            hash_target_files (bool): If True, the hash value of the target
                files will be recorded to determine if a future run of this
                function is precalculated. If False, this function only notes
                the existence of the target files before determining if
                a function call is precalculated.
            dependent_task_list (list): list of ``Task``s that this task must
                ``join`` before executing.
            ignore_directories (boolean): if the existence/timestamp of any
                directories discovered in args or kwargs is used as part
                of the work token hash.
            priority (numeric): the priority of a task is considered when
                there is more than one task whose dependencies have been
                met and are ready for scheduling. Tasks are inserted into the
                work queue in order of decreasing priority value
                (priority 10 is higher than priority 1). This value can be
                positive, negative, and/or floating point.
            hash_algorithm (string): either a hash function id that
                exists in hashlib.algorithms_available or 'sizetimestamp'.
                Any paths to actual files in the arguments will be digested
                with this algorithm. If value is 'sizetimestamp' the digest
                will only use the normed path, size, and timestamp of any
                files found in the arguments. This value is used when
                determining whether a task is precalculated or its target
                files can be copied to an equivalent task. Note if
                ``hash_algorithm`` is 'sizetimestamp' the task will require the
                same base path files to determine equality. If it is a
                ``hashlib`` algorithm only file contents will be considered.
            copy_duplicate_artifact (bool): if True and the Tasks'
                argument signature matches a previous Tasks without direct
                comparison of the target path files in the arguments other
                than their positions in the target path list, the target
                artifacts from a previously successful Task execution will
                be copied to the new one.
            hardlink_allowed (bool): if ``copy_duplicate_artifact`` is True,
                this will allow a hardlink rather than a copy when needed.
            transient_run (bool): if True a call with an identical execution
                hash will be reexecuted on a subsequent instantiation of a
                future TaskGraph object. If a duplicate task is submitted
                to the same object it will not be re-run in any scenario.
                Otherwise if False, subsequent tasks with an identical
                execution hash will be skipped.
            store_result (bool): If True, the result of ``func`` will be stored
                in the TaskGraph database and retrieveable with a call to
                ``.get()`` on a ``Task`` object.

        Returns:
            Task which was just added to the graph or an existing Task that
            has the same signature and has already been added to the
            TaskGraph.

        Raises:
            ValueError if objects are passed to the dependent task list that
                are not Tasks.
            ValueError if ``add_task`` is invoked after the ``TaskGraph`` is
                closed.
            RuntimeError if ``add_task`` is invoked after ``TaskGraph`` has
                reached a terminate state.

        """
        try:
            if self._terminated:
                raise RuntimeError(
                    "add_task when Taskgraph is terminated.")
            if self._closed:
                raise ValueError(
                    "The task graph is closed and cannot accept more "
                    "tasks.")
            self._added_task_count += 1
            if args is None:
                args = []
            if kwargs is None:
                kwargs = {}
            if task_name is None:
                task_name = 'UNNAMED TASK'
            if dependent_task_list is None:
                dependent_task_list = []
            if target_path_list is None:
                target_path_list = []
            if ignore_path_list is None:
                ignore_path_list = []
            if func is None:
                func = _null_func

            # this is a pretty common error to accidentally not pass a
            # Task to the dependent task list.
            if any(not isinstance(task, Task)
                   for task in dependent_task_list):
                raise ValueError(
                    "Objects passed to dependent task list that are not "
                    "tasks: %s", dependent_task_list)

            task_name = '%s (%d)' % (task_name, len(self._task_hash_map))
            new_task = Task(
                task_name, func, args, kwargs, target_path_list,
                ignore_path_list, hash_target_files, ignore_directories,
                transient_run, self._worker_pool,
                self._taskgraph_cache_dir_path, priority, hash_algorithm,
<<<<<<< HEAD
                copy_duplicate_artifact, hardlink_allowed,
=======
                copy_duplicate_artifact, store_result,
>>>>>>> fa3661d4
                self._task_database_path)

            self._task_name_map[new_task.task_name] = new_task
            # it may be this task was already created in an earlier call,
            # use that object in its place
            if new_task in self._task_hash_map:
                duplicate_task = self._task_hash_map[new_task]
                new_task_target_set = set(new_task._target_path_list)
                duplicate_task_target_set = set(
                    duplicate_task._target_path_list)
                if new_task_target_set == duplicate_task_target_set:
                    LOGGER.warning(
                        "A duplicate task was submitted: %s original: %s",
                        new_task, self._task_hash_map[new_task])
                    return duplicate_task
                disjoint_target_set = (
                    new_task_target_set.symmetric_difference(
                        duplicate_task_target_set))
                if len(disjoint_target_set) == (
                        len(new_task_target_set) +
                        len(duplicate_task_target_set)):
                    if duplicate_task not in dependent_task_list:
                        LOGGER.info(
                            "A task was created that had an identical "
                            "args signature sans target paths, but a "
                            "different target_path_list of the same "
                            "length. To avoid recomputation, dynamically "
                            "adding previous Task (%s) as a dependent "
                            "task to this one (%s).",
                            duplicate_task.task_name, task_name)
                        dependent_task_list = (
                            dependent_task_list + [duplicate_task])
                else:
                    raise RuntimeError(
                        "A task was created that has the same arguments "
                        "as another task, but only partially different "
                        "expected target paths. This runs the risk of "
                        "unpredictably overwriting output so treating as "
                        "a runtime error: submitted task: %s, existing "
                        "task: %s" % (new_task, duplicate_task))
            self._task_hash_map[new_task] = new_task
            if self._n_workers < 0:
                # call directly if single threaded
                new_task._call()
            else:
                # determine if task is ready or is dependent on other
                # tasks
                LOGGER.debug(
                    "multithreaded: %s sending to new task queue.",
                    task_name)
                outstanding_dep_task_name_list = [
                    dep_task.task_name for dep_task in dependent_task_list
                    if dep_task.task_name
                    not in self._completed_task_names]
                if not outstanding_dep_task_name_list:
                    LOGGER.debug(
                        "sending task %s right away", new_task.task_name)
                    self._task_ready_priority_queue.put(new_task)
                    self._task_waiting_count += 1
                    self._executor_ready_event.set()
                else:
                    # there are unresolved tasks that the waiting
                    # process scheduler has not been notified of.
                    # Record dependencies.
                    for dep_task_name in outstanding_dep_task_name_list:
                        # record tasks that are dependent on dep_task_name
                        self._task_dependent_map[dep_task_name].add(
                            new_task.task_name)
                        # record tasks that new_task depends on
                        self._dependent_task_map[new_task.task_name].add(
                            dep_task_name)
            return new_task

        except Exception:
            # something went wrong, shut down the taskgraph
            LOGGER.exception(
                "Something went wrong when adding task %s, "
                "terminating taskgraph.", task_name)
            self._terminate()
            raise

    def _handle_logs_from_processes(self, queue_):
        LOGGER.debug('Starting logging worker')
        while True:
            record = queue_.get()
            if record is None:
                break
            logger = logging.getLogger(record.name)
            logger.handle(record)
        LOGGER.debug('_handle_logs_from_processes shutting down')

    def _execution_monitor(self, monitor_wait_event):
        """Log state of taskgraph every ``self._reporting_interval`` seconds.

        Args:
            monitor_wait_event (threading.Event): used to sleep the monitor
                for``self._reporting_interval`` seconds, or to wake up to
                terminate for shutdown.

        Returns:
            None.

        """
        start_time = time.time()
        while True:
            if self._terminated:
                break
            active_task_count = len(self._active_task_list)
            queue_length = self._task_ready_priority_queue.qsize()
            active_task_message = '\n'.join(
                ['\t%s: executing for %.2fs' % (
                    task_name, time.time() - task_time)
                 for task_name, task_time in self._active_task_list])

            completed_tasks = len(self._completed_task_names)
            percent_complete = 0.0
            if self._added_task_count > 0:
                percent_complete = 100.0 * (
                    float(completed_tasks) / self._added_task_count)

            LOGGER.info(
                "\n\ttaskgraph execution status: tasks added: %d \n"
                "\ttasks complete: %d (%.1f%%) \n"
                "\ttasks waiting for a free worker: %d (qsize: %d)\n"
                "\ttasks executing (%d): graph is %s\n%s",
                self._added_task_count, completed_tasks, percent_complete,
                self._task_waiting_count, queue_length, active_task_count,
                'closed' if self._closed else 'open',
                active_task_message)

            monitor_wait_event.wait(
                timeout=self._reporting_interval - (
                    (time.time() - start_time)) % self._reporting_interval)
        LOGGER.debug("_execution monitor shutting down")

    def join(self, timeout=None):
        """Join all threads in the graph.

        Args:
            timeout (float): if not none will attempt to join subtasks with
                this value. If a subtask times out, the whole function will
                timeout.

        Returns:
            True if successful join, False if timed out.

        """
        LOGGER.debug("joining taskgraph")
        if self._n_workers < 0 or self._terminated:
            return True
        try:
            LOGGER.debug("attempting to join threads")
            timedout = False
            for task in self._task_hash_map.values():
                LOGGER.debug("attempting to join task %s", task.task_name)
                timedout = not task.join(timeout)
                LOGGER.debug("task %s was joined", task.task_name)
                # if the last task timed out then we want to timeout for all
                # of the task graph
                if timedout:
                    LOGGER.info(
                        "task %s timed out in graph join", task.task_name)
                    return False
            if self._closed and self._logging_queue:
                # Close down the taskgraph
                self._terminate()
            return True
        except Exception:
            # If there's an exception on a join it means that a task failed
            # to execute correctly. Print a helpful message then terminate the
            # taskgraph object.
            LOGGER.exception(
                "Exception raised when joining task %s. It's possible "
                "that this task did not cause the exception, rather another "
                "exception terminated the task_graph. Check the log to see "
                "if there are other exceptions.", task)
            self._terminate()
            raise

    def close(self):
        """Prevent future tasks from being added to the work queue."""
        LOGGER.debug("Closing taskgraph.")
        if self._closed:
            return
        self._closed = True
        # this wakes up all the executors and any that wouldn't otherwise
        # have work to do will see there are no tasks left and terminate
        self._executor_ready_event.set()
        LOGGER.debug("taskgraph closed")

    def _terminate(self):
        """Immediately terminate remaining task graph computation."""
        LOGGER.debug(
            "Invoking terminate. already terminated? %s", self._terminated)
        if self._terminated:
            return
        self._terminated = True

        if self._logging_queue:
            self._logging_queue.put(None)

        for task in self._task_hash_map.values():
            LOGGER.debug("setting task done for %s", task.task_name)
            task.task_done_executing_event.set()

        if self._worker_pool:
            self._worker_pool.close()
            self._worker_pool.terminate()

        self._executor_ready_event.set()


class Task(object):
    """Encapsulates work/task state for multiprocessing."""

    def __init__(
            self, task_name, func, args, kwargs, target_path_list,
            ignore_path_list, hash_target_files, ignore_directories,
            transient_run, worker_pool, cache_dir, priority, hash_algorithm,
<<<<<<< HEAD
            copy_duplicate_artifact, hardlink_allowed, task_database_path):
=======
            copy_duplicate_artifact, store_result, task_database_path):
>>>>>>> fa3661d4
        """Make a Task.

        Args:
            task_name (int): unique task id from the task graph.
            func (function): a function that takes the argument list
               ``args``
            args (tuple): a list of arguments to pass to ``func``.  Can be
                None.
            kwargs (dict): keyword arguments to pass to ``func``.  Can be
                None.
            target_path_list (list): a list of filepaths that this task
                should generate.
            ignore_path_list (list): list of file paths that could be in
                args/kwargs that should be ignored when considering timestamp
                hashes.
            hash_target_files (bool): If True, the hash value of the target
                files will be recorded to determine if a future run of this
                function is precalculated. If False, this function only notes
                the existence of the target files before determining if
                a function call is precalculated.
            ignore_directories (bool): if the existence/timestamp of any
                directories discovered in args or kwargs is used as part
                of the work token hash.
            transient_run (bool): if True a call with an identical execution
                hash will be reexecuted on a subsequent instantiation of a
                future TaskGraph object. If a duplicate task is submitted
                to the same object it will not be re-run in any scenario.
                Otherwise if False, subsequent tasks with an identical
                execution hash will be skipped.
            worker_pool (multiprocessing.Pool): if not None, is a
                multiprocessing pool that can be used for ``_call`` execution.
            cache_dir (string): path to a directory to both write and expect
                data recorded from a previous Taskgraph run.
            priority (numeric): the priority of a task is considered when
                there is more than one task whose dependencies have been
                met and are ready for scheduling. Tasks are inserted into the
                work queue in order of decreasing priority. This value can be
                positive, negative, and/or floating point.
            hash_algorithm (string): either a hash function id that
                exists in hashlib.algorithms_available or 'sizetimestamp'.
                Any paths to actual files in the arguments will be digested
                with this algorithm. If value is 'sizetimestamp' the digest
                will only use the normed path, size, and timestamp of any
                files found in the arguments.
            copy_duplicate_artifact (bool): if true and the Tasks'
                argument signature matches a previous Tasks without direct
                comparison of the target path files in the arguments other
                than their positions in the target path list, the target
                artifacts from a previously successful Task execution will
                be copied to the new one.
<<<<<<< HEAD
            hardlink_allowed (bool): if ``copy_duplicate_artifact`` is True,
                this allows taskgraph to create a hardlink rather than make a
                direct copy.
=======
            store_result (bool): If true, the result of ``func`` will be
                stored in the TaskGraph database and retrievable with a call
                to ``.get()`` on the Task object.
>>>>>>> fa3661d4
            task_database_path (str): path to an SQLITE database that has
                table named "taskgraph_data" with the three fields:
                    task_hash TEXT NOT NULL,
                    target_path_stats BLOB NOT NULL
                    result BLOB NOT NULL
                If a call is successful its hash is inserted/updated in the
                table, the target_path_stats stores the base/target stats
                for the target files created by the call and listed in
                ``target_path_list``, and the result of ``func`` is stored in
                ``result``.

        """
        # it is a common error to accidentally pass a non string as to the
        # target path list, this terminates early if so
        if any([not (isinstance(path, _VALID_PATH_TYPES))
                for path in target_path_list]):
            raise ValueError(
                "Values passed to target_path_list are not strings: %s",
                target_path_list)

        # sort the target path list because the order doesn't matter for
        # a result, but it would cause a task to be reexecuted if the only
        # difference was a different order.
        self._target_path_list = sorted([
            _normalize_path(path) for path in target_path_list])
        self.task_name = task_name
        self._func = func
        self._args = args
        self._kwargs = kwargs
        self._cache_dir = cache_dir
        self._ignore_path_list = [
            _normalize_path(path) for path in ignore_path_list]
        self._hash_target_files = hash_target_files
        self._ignore_directories = ignore_directories
        self._transient_run = transient_run
        self._worker_pool = worker_pool
        self._task_database_path = task_database_path
        self._hash_algorithm = hash_algorithm
        self._copy_duplicate_artifact = copy_duplicate_artifact
<<<<<<< HEAD
        self._hardlink_allowed = hardlink_allowed
=======
        self._store_result = store_result
>>>>>>> fa3661d4
        self.exception_object = None

        # invert the priority since sorting goes smallest to largest and we
        # want more positive priority values to be executed first.
        self._priority = -priority

        # Used to ensure only one attempt at executing and also a mechanism
        # to see when Task is complete. This can be set if a Task finishes
        # a _call and there are no more attempts at reexecution.
        self.task_done_executing_event = threading.Event()

        # These are used to store and later access the result of the call.
        self._result = None

        # Calculate a hash based only on argument inputs.
        try:
            if not hasattr(Task, 'func_source_map'):
                Task.func_source_map = {}
            # memoize func source code because it's likely we'll import
            # the same func many times and reflection is slow
            if self._func not in Task.func_source_map:
                Task.func_source_map[self._func] = (
                    inspect.getsource(self._func))
            source_code = Task.func_source_map[self._func]
        except (IOError, TypeError):
            # many reasons for this, for example, frozen Python code won't
            # have source code, so just leave blank
            source_code = ''

        if not hasattr(self._func, '__name__'):
            LOGGER.warning(
                "function does not have a __name__ which means it will not "
                "be considered when calculating a successive input has "
                "been changed with another function without __name__.")
            self._func.__name__ = ''

        args_clean = []
        for index, arg in enumerate(self._args):
            try:
                scrubbed_value = _scrub_task_args(arg, self._target_path_list)
                _ = pickle.dumps(scrubbed_value)
                args_clean.append(scrubbed_value)
            except TypeError:
                LOGGER.warning(
                    "could not pickle argument at index %d (%s). "
                    "Skipping argument which means it will not be considered "
                    "when calculating whether inputs have been changed "
                    "on a successive run.", index, arg)

        kwargs_clean = {}
        # iterate through sorted order so we get the same hash result with the
        # same set of kwargs irrespective of the item dict order.
        for key, arg in sorted(self._kwargs.items()):
            try:
                scrubbed_value = _scrub_task_args(arg, self._target_path_list)
                _ = pickle.dumps(scrubbed_value)
                kwargs_clean[key] = scrubbed_value
            except TypeError:
                LOGGER.warning(
                    "could not pickle kw argument %s (%s) scrubbed to %s. "
                    "Skipping argument which means it will not be considered "
                    "when calculating whether inputs have been changed "
                    "on a successive run.", key, arg, scrubbed_value)

        self._reexecution_info = {
            'func_name': self._func.__name__,
            'args_clean': args_clean,
            'kwargs_clean': kwargs_clean,
            'source_code_hash': hashlib.sha1(
                source_code.encode('utf-8')).hexdigest(),
        }

        argument_hash_string = ':'.join([
            repr(self._reexecution_info[key])
            for key in sorted(self._reexecution_info.keys())])

        self._task_id_hash = hashlib.sha1(
            argument_hash_string.encode('utf-8')).hexdigest()

        # this will get calculated when ``is_precalculated`` is invoked.
        self._task_reexecution_hash = None

    def __eq__(self, other):
        """Two tasks are equal if their hashes are equal."""
        return (
            isinstance(self, other.__class__) and
            (self._task_id_hash == other._task_id_hash))

    def __hash__(self):
        """Return the base-16 integer hash of this hash string."""
        return int(self._task_id_hash, 16)

    def __ne__(self, other):
        """Inverse of __eq__."""
        return not self.__eq__(other)

    def __lt__(self, other):
        """Less than based on priority."""
        return self._priority < other._priority

    def __repr__(self):
        """Create a string representation of a Task."""
        return "Task object %s:\n\n" % (id(self)) + pprint.pformat(
            {
                "task_name": self.task_name,
                "priority": self._priority,
                "ignore_path_list": self._ignore_path_list,
                "ignore_directories": self._ignore_directories,
                "target_path_list": self._target_path_list,
                "task_id_hash": self._task_id_hash,
                "task_reexecution_hash": self._task_reexecution_hash,
                "exception_object": self.exception_object,
                "self._reexecution_info": self._reexecution_info,
                "self._result": self._result,
            })

    def _call(self):
        """Invoke this method to execute task.

        Precondition is that the Task dependencies are satisfied.

        Sets the ``self.task_done_executing_event`` flag if execution is
        successful.

        Raises:
            RuntimeError if any target paths are not generated after the
                function call is complete.

        """
        LOGGER.debug("_call check if precalculated %s", self.task_name)
        if self.is_precalculated():
            self.task_done_executing_event.set()
            return
        LOGGER.debug("not precalculated %s", self.task_name)
        artifact_copied = False
        if self._copy_duplicate_artifact:
            # try to see if we can copy old files
            database_result = _execute_sqlite(
                """
                SELECT target_path_stats from taskgraph_data
                WHERE (task_reexecution_hash == ?)
                """,
                self._task_database_path, mode='read_only',
                argument_list=(self._task_reexecution_hash,),
                execute='execute', fetch='one')
            try:
                if database_result:
                    result_target_path_stats = pickle.loads(database_result[0])
                    LOGGER.debug(
                        'duplicate artifact db results: %s',
                        result_target_path_stats)
                    if (len(result_target_path_stats) ==
                            len(self._target_path_list)):
                        if all([
                            file_fingerprint == _hash_file(
                                path, hash_algorithm)
                            for path, hash_algorithm, file_fingerprint in (
                                result_target_path_stats)]):
                            LOGGER.debug(
                                "copying stored artifacts to target path "
                                "list. \n\tstored artifacts: %s\n\t"
                                "target_path_list: %s\n",
                                [x[0] for x in result_target_path_stats],
                                self._target_path_list)
                            for artifact_target, new_target in zip(
                                    result_target_path_stats,
                                    self._target_path_list):
                                if artifact_target != new_target:
                                    target_linked = False
                                    if self._hardlink_allowed:
                                        # some OSes may not allow hardlinks
                                        # but we don't know unless we try
                                        try:
                                            os.link(
                                                artifact_target[0], new_target)
                                            target_linked = True
                                        except Exception:
                                            LOGGER.exception(
                                                f'failed to os.link '
                                                f'{artifact_target[0]} to '
                                                f'{new_target}')
                                    # this is the default if either no hardlink
                                    # allowed or a hardlink failed
                                    if not target_linked:
                                        shutil.copyfile(
                                            artifact_target[0], new_target)
                                else:
                                    # This is a bug if this ever happens, and
                                    # so bad if it does I want to stop and
                                    # report a helpful error message
                                    raise RuntimeError(
                                        "duplicate copy artifact and target "
                                        "path: %s, result_path_stats: %s, "
                                        "target_path_list: %s" % (
                                            artifact_target,
                                            result_target_path_stats,
                                            self._target_path_list))
                            artifact_copied = True
            except IOError as e:
                LOGGER.warning(
                    "IOError encountered when hashing original source "
                    "files.\n%s" % e)
        if not artifact_copied:
            if self._worker_pool is not None:
                result = self._worker_pool.apply_async(
                    func=self._func, args=self._args, kwds=self._kwargs)
                # the following blocks and raises an exception if result
                # raised an exception
                LOGGER.debug("apply_async for task %s", self.task_name)
                payload = result.get()
            else:
                LOGGER.debug("direct _func for task %s", self.task_name)
                payload = self._func(*self._args, **self._kwargs)
            if self._store_result:
                self._result = payload

        # check that the target paths exist and record stats for later
        if not self._hash_target_files:
            target_hash_algorithm = 'exists'
        else:
            target_hash_algorithm = self._hash_algorithm
        result_target_path_stats = list(
            _get_file_stats(
                self._target_path_list, target_hash_algorithm, [], False))
        result_target_path_set = set(
            [x[0] for x in result_target_path_stats])
        target_path_set = set(self._target_path_list)
        if target_path_set != result_target_path_set:
            raise RuntimeError(
                "In Task: %s\nMissing expected target path results.\n"
                "Expected: %s\nObserved: %s\n" % (
                    self.task_name, self._target_path_list,
                    result_target_path_set))

        # this step will only record the run if there is an expected
        # target file. Otherwise we infer the result of this call is
        # transient between taskgraph executions and we should expect to
        # run it again.
        if not self._transient_run:
            _execute_sqlite(
                "INSERT OR REPLACE INTO taskgraph_data VALUES (?, ?, ?)",
                self._task_database_path, mode='modify',
                argument_list=(
                    self._task_reexecution_hash,
                    pickle.dumps(result_target_path_stats),
                    pickle.dumps(self._result)))
        self.task_done_executing_event.set()
        LOGGER.debug("successful run on task %s", self.task_name)

    def is_precalculated(self):
        """Return true if _call need not be invoked.

        If the task has been precalculated it will fetch the return result from
        the previous run.

        Returns:
            True if the Task's target paths exist in the same state as the
            last recorded run at the time this function is called. It is
            possible this value could change without running the Task if
            input parameter file stats change. False otherwise.

        """
        # This gets a list of the files and their file stats that can be found
        # in args and kwargs but ignores anything specifically targeted or
        # an expected result. This will allow a task to change its hash in
        # case a different version of a file was passed in.
        # these are the stats of the files that exist that aren't ignored
        if not self._hash_target_files:
            target_hash_algorithm = 'exists'
        else:
            target_hash_algorithm = self._hash_algorithm
        file_stat_list = list(_get_file_stats(
            [self._args, self._kwargs],
            target_hash_algorithm,
            self._target_path_list+self._ignore_path_list,
            self._ignore_directories))

        other_arguments = list(_filter_non_files(
            [self._reexecution_info['args_clean'],
             self._reexecution_info['kwargs_clean']],
            self._target_path_list,
            self._ignore_path_list,
            self._ignore_directories))

        LOGGER.debug("file_stat_list: %s", file_stat_list)
        LOGGER.debug("other_arguments: %s", other_arguments)

        # add the file stat list to the already existing reexecution info
        # dictionary that contains stats that should not change whether
        # files have been created/updated/or not.
        self._reexecution_info['file_stat_list'] = file_stat_list
        self._reexecution_info['other_arguments'] = other_arguments

        reexecution_string = '%s:%s:%s:%s:%s' % (
            self._reexecution_info['func_name'],
            self._reexecution_info['source_code_hash'],
            self._reexecution_info['other_arguments'],
            self._store_result,
            # the x[2] is to only take the *hash* part of the 'file_stat'
            str([x[2] for x in file_stat_list]))

        self._task_reexecution_hash = hashlib.sha1(
            reexecution_string.encode('utf-8')).hexdigest()
        try:
            database_result = _execute_sqlite(
                """SELECT target_path_stats, result from taskgraph_data
                    WHERE (task_reexecution_hash == ?)""",
                self._task_database_path, mode='read_only',
                argument_list=(self._task_reexecution_hash,), fetch='one')
            if database_result is None:
                LOGGER.debug(
                    "not precalculated, Task hash does not "
                    "exist (%s)", self.task_name)
                LOGGER.debug("is_precalculated full task info: %s", self)
                return False
            result_target_path_stats = pickle.loads(database_result[0])
            mismatched_target_file_list = []
            for path, hash_algorithm, hash_string in result_target_path_stats:
                if path not in self._target_path_list:
                    mismatched_target_file_list.append(
                        'Recorded path not in target path list %s' % path)
                if not os.path.exists(path):
                    mismatched_target_file_list.append(
                        'Path not found: %s' % path)
                    continue
                elif hash_algorithm == 'exists':
                    # this is the case where hash_algorithm == 'exists' but
                    # we already know the file exists so we do nothing
                    continue
                if hash_algorithm == 'sizetimestamp':
                    size, modified_time, actual_path = [
                        x for x in hash_string.split('::')]
                    if actual_path != path:
                        mismatched_target_file_list.append(
                            "Path names don't match\n"
                            "cached: (%s)\nactual (%s)" % (path, actual_path))
                    target_modified_time = os.path.getmtime(path)
                    if not math.isclose(
                            float(modified_time), target_modified_time):
                        mismatched_target_file_list.append(
                            "Modified times don't match "
                            "cached: (%f) actual: (%f)" % (
                                float(modified_time), target_modified_time))
                        continue
                    target_size = os.path.getsize(path)
                    if float(size) != target_size:
                        mismatched_target_file_list.append(
                            "File sizes don't match "
                            "cached: (%s) actual: (%s)" % (
                                size, target_size))
                else:
                    target_hash = _hash_file(path, hash_algorithm)
                    if hash_string != target_hash:
                        mismatched_target_file_list.append(
                            "File hashes are different. cached: (%s) "
                            "actual: (%s)" % (hash_string, target_hash))
            if mismatched_target_file_list:
                LOGGER.warning(
                    "not precalculated (%s), Task hash exists, "
                    "but there are these mismatches: %s",
                    self.task_name, '\n'.join(mismatched_target_file_list))
                return False
            if self._store_result:
                self._result = pickle.loads(database_result[1])
            LOGGER.debug("precalculated (%s)" % self)
            return True
        except EOFError:
            LOGGER.exception("not precalculated %s, EOFError", self.task_name)
            return False

    def join(self, timeout=None):
        """Block until task is complete, raise exception if runtime failed."""
        LOGGER.debug(
            "joining %s done executing: %s", self.task_name,
            self.task_done_executing_event)
        successful_wait = self.task_done_executing_event.wait(timeout)
        if self.exception_object:
            raise self.exception_object
        return successful_wait

    def get(self, timeout=None):
        """Return the result of the ``func`` once it is ready.

        If ``timeout`` is None, this call blocks until the task is complete
        determined by a call to ``.join()``. Otherwise will wait up to
        ``timeout`` seconds before raising a``RuntimeError`` if exceeded.

        Args:
            timeout (float): if not None this parameter is a floating point
                number specifying a timeout for the operation in seconds.

        Returns:
            value of the result

        Raises:
            RuntimeError when ``timeout`` exceeded.
            ValueError if ``store_result`` was set to ``False`` when the task
                was created.

        """
        if not self._store_result:
            raise ValueError(
                'must set `store_result` to True in `add_task` to invoke this '
                'function')
        timeout = not self.join(timeout)
        if timeout:
            raise RuntimeError('call to get timed out')
        return self._result


def _get_file_stats(
        base_value, hash_algorithm, ignore_list,
        ignore_directories):
    """Return fingerprints of any filepaths in ``base_value``.

    Args:
        base_value: any python value. Any file paths in ``base_value``
            should be "os.path.norm"ed before this function is called.
            contains filepaths in any nested structure.
        hash_algorithm (string): either a hash function id that
            exists in hashlib.algorithms_available, 'exists', or
            'sizetimestamp'. Any paths to actual files in the arguments will be
            digested with this algorithm. If value is 'sizetimestamp' the
            digest will only use the normed path, size, and timestamp of any
            files found in the arguments. This value is used when
            determining whether a task is precalculated or its target
            files can be copied to an equivalent task. Note if
            ``hash_algorithm`` is 'sizetimestamp' the task will require the
            same base path files to determine equality. If it is a
            ``hashlib`` algorithm only file contents will be considered. If
            this value is 'exists' the value of the hash will be 'exists'.
        ignore_list (list): any paths found in this list are not included
            as part of the file stats. All paths in this list should be
            "os.path.norm"ed.
        ignore_directories (boolean): If True directories are not
            considered for filestats.


    Return:
        list of (path, hash_algorithm, hash) tuples for any filepaths found in
            base_value or nested in base value that are not otherwise
            ignored by the input parameters.

    """
    if isinstance(base_value, _VALID_PATH_TYPES):
        try:
            norm_path = _normalize_path(base_value)
            if norm_path not in ignore_list and (
                    not os.path.isdir(norm_path) or
                    not ignore_directories) and os.path.exists(norm_path):
                if hash_algorithm == 'exists':
                    yield (norm_path, 'exists', 'exists')
                else:
                    yield (
                        norm_path, hash_algorithm,
                        _hash_file(norm_path, hash_algorithm))
        except (OSError, ValueError):
            # I ran across a ValueError when one of the os.path functions
            # interpreted the value as a path that was too long.
            # OSErrors could happen if there's coincidentally a directory we
            # can't read or it's not a file or something else out of our
            # control
            LOGGER.exception(
                "base_value couldn't be analyzed somehow '%s'", base_value)
    elif isinstance(base_value, dict):
        for key in base_value.keys():
            value = base_value[key]
            for stat in _get_file_stats(
                    value, hash_algorithm, ignore_list, ignore_directories):
                yield stat
    elif isinstance(base_value, (list, set, tuple)):
        for value in base_value:
            for stat in _get_file_stats(
                    value, hash_algorithm, ignore_list, ignore_directories):
                yield stat


def _filter_non_files(
        base_value, keep_list, ignore_list, keep_directories):
    """Remove any values that are files not in ignore list or directories.

    Args:
        base_value: any python value. Any file paths in ``base_value``
            should be "os.path.norm"ed before this function is called.
            contains filepaths in any nested structure.
        keep_list (list): any paths found in this list are not filtered.
            All paths in this list should be "os.path.norm"ed.
        ignore_list (list): any paths found in this list are filtered.
        keep_directories (boolean): If True directories are not filtered
            out.

    Return:
        original``base_value`` with any nested file paths for files that
        exist in the os.exists removed.

    """
    if isinstance(base_value, _VALID_PATH_TYPES):
        try:
            norm_path = _normalize_path(base_value)
            if norm_path not in ignore_list and (norm_path in keep_list or (
                    os.path.isdir(norm_path) and keep_directories) or
                    not os.path.isfile(norm_path)):
                yield norm_path
        except (OSError, ValueError):
            # I ran across a ValueError when one of the os.path functions
            # interpreted the value as a path that was too long.
            # OSErrors could happen if there's coincidentally a directory we
            # can't read or it's not a file or something else out of our
            # control
            LOGGER.exception(
                "base_value couldn't be analyzed somehow '%s'", base_value)
    elif isinstance(base_value, dict):
        for key in base_value.keys():
            value = base_value[key]
            for filter_value in _filter_non_files(
                    value, keep_list, ignore_list, keep_directories):
                yield (value, filter_value)
    elif isinstance(base_value, (list, set, tuple)):
        for value in base_value:
            for filter_value in _filter_non_files(
                    value, keep_list, ignore_list, keep_directories):
                yield filter_value
    else:
        yield base_value


def _scrub_task_args(base_value, target_path_list):
    """Attempt to convert ``base_value`` to canonical values.

    Any paths in ``base_value`` are normalized, any paths that are also in
    the``target_path_list`` are replaced with a placeholder so that if
    all other arguments are the same in ``base_value`` except target path
    name the function will hash to the same.

    This function can be called before the Task dependencies are satisfied
    since it doesn't inspect any file stats on disk.

    Args:
        base_value: any python value
        target_path_list (list): a list of strings that if found in
            ``base_value`` should be replaced with 'in_target_path' so

    Returns:
        base_value with any functions replaced as strings and paths in
            ``target_path_list`` with a 'target_path_list[n]' placeholder.

    """
    if callable(base_value):
        try:
            if not hasattr(Task, 'func_source_map'):
                Task.func_source_map = {}
            # memoize func source code because it's likely we'll import
            # the same func many times and reflection is slow
            if base_value not in Task.func_source_map:
                Task.func_source_map[base_value] = (
                    inspect.getsource(base_value)).replace(
                        ' ', '').replace('\t', '')
            source_code = Task.func_source_map[base_value]
        except (IOError, TypeError):
            # many reasons for this, for example, frozen Python code won't
            # have source code, so just leave blank
            source_code = ''
        return '%s:%s' % (base_value.__name__, source_code)
    elif isinstance(base_value, dict):
        result_dict = {}
        for key in base_value.keys():
            result_dict[key] = _scrub_task_args(
                base_value[key], target_path_list)
        return result_dict
    elif isinstance(base_value, (list, set, tuple)):
        result_list = []
        for value in base_value:
            result_list.append(_scrub_task_args(value, target_path_list))
        return type(base_value)(result_list)
    elif isinstance(base_value, _VALID_PATH_TYPES):
        normalized_path = _normalize_path(base_value)
        if normalized_path in target_path_list:
            return 'in_target_path_list'
        else:
            return normalized_path
    else:
        return base_value


def _hash_file(file_path, hash_algorithm, buf_size=2**20):
    """Return a hex digest of ``file_path``.

    Args:
        file_path (string): path to file to hash.
        hash_algorithm (string): a hash function id that exists in
            hashlib.algorithms_available or 'sizetimestamp'. If function id
            is in hashlib.algorithms_available, the file contents are hashed
            with that function and the fingerprint is returned. If value is
            'sizetimestamp' the size and timestamp of the file are returned
            in a string of the form
            '[sizeinbytes]:[lastmodifiedtime]'.
        buf_size (int): number of bytes to read from ``file_path`` at a time
            for digesting.

    Returns:
        a hash hex digest computed with hash algorithm ``hash_algorithm``
        of the binary contents of the file located at ``file_path``.

    """
    if hash_algorithm == 'sizetimestamp':
        norm_path = _normalize_path(file_path)
        return '%d::%f::%s' % (
            os.path.getsize(norm_path), os.path.getmtime(norm_path),
            norm_path)
    hash_func = hashlib.new(hash_algorithm)
    with open(file_path, 'rb') as f:
        binary_data = f.read(buf_size)
        while binary_data:
            hash_func.update(binary_data)
            binary_data = f.read(buf_size)
    return hash_func.hexdigest()


def _normalize_path(path):
    """Convert ``path`` into normalized, normcase, absolute filepath."""
    norm_path = os.path.normpath(path)
    try:
        abs_path = os.path.abspath(norm_path)
    except TypeError:
        # this occurs when encountering VERY long strings that might be
        # interpreted as paths
        LOGGER.warn(
            "failed to abspath %s so returning normalized path instead")
        abs_path = norm_path
    return os.path.normcase(abs_path)


@retrying.retry(
    wait_exponential_multiplier=100, wait_exponential_max=3200,
    stop_max_attempt_number=5)
def _execute_sqlite(
        sqlite_command, database_path, argument_list=None,
        mode='read_only', execute='execute', fetch=None):
    """Execute SQLite command and attempt retries on a failure.

    Args:
        sqlite_command (str): a well formatted SQLite command.
        database_path (str): path to the SQLite database to operate on.
        argument_list (list): ``execute == 'execute'`` then this list is passed
            to the internal sqlite3 ``execute`` call.
        mode (str): must be either 'read_only' or 'modify'.
        execute (str): must be either 'execute' or 'script'.
        fetch (str): if not ``None`` can be either 'all' or 'one'.
            If not None the result of a fetch will be returned by this
            function.

    Returns:
        result of fetch if ``fetch`` is not None.

    """
    cursor = None
    connection = None
    try:
        if mode == 'read_only':
            ro_uri = r'%s?mode=ro' % pathlib.Path(
                os.path.abspath(database_path)).as_uri()
            LOGGER.debug(
                '%s exists: %s', ro_uri, os.path.exists(os.path.abspath(
                    database_path)))
            connection = sqlite3.connect(ro_uri, uri=True)
        elif mode == 'modify':
            connection = sqlite3.connect(database_path)
        else:
            raise ValueError('Unknown mode: %s' % mode)

        if execute == 'execute':
            if argument_list is None:
                cursor = connection.execute(sqlite_command)
            else:
                cursor = connection.execute(sqlite_command, argument_list)
        elif execute == 'script':
            cursor = connection.executescript(sqlite_command)
        else:
            raise ValueError('Unknown execute mode: %s' % execute)

        result = None
        payload = None
        if fetch == 'all':
            payload = (cursor.fetchall())
        elif fetch == 'one':
            payload = (cursor.fetchone())
        elif fetch is not None:
            raise ValueError('Unknown fetch mode: %s' % fetch)
        if payload is not None:
            result = list(payload)
        cursor.close()
        connection.commit()
        connection.close()
        return result
    except Exception:
        LOGGER.exception('Exception on _execute_sqlite: %s', sqlite_command)
        if cursor is not None:
            cursor.close()
        if connection is not None:
            connection.commit()
            connection.close()
        raise
<|MERGE_RESOLUTION|>--- conflicted
+++ resolved
@@ -1,1729 +1,1712 @@
-"""Task graph framework."""
-from pkg_resources import get_distribution
-import collections
-import hashlib
-import inspect
-import logging
-import logging.handlers
-import math
-import multiprocessing
-import multiprocessing.pool
-import os
-import pathlib
-import pickle
-import pprint
-import queue
-import shutil
-import sqlite3
-import threading
-import time
-
-import retrying
-
-__version__ = get_distribution('taskgraph').version
-
-
-_VALID_PATH_TYPES = (str, pathlib.Path)
-_TASKGRAPH_DATABASE_FILENAME = 'taskgraph_data.db'
-
-try:
-    import psutil
-    HAS_PSUTIL = True
-    if psutil.WINDOWS:
-        # Windows' scheduler doesn't use POSIX niceness.
-        PROCESS_LOW_PRIORITY = psutil.BELOW_NORMAL_PRIORITY_CLASS
-    else:
-        # On POSIX, use system niceness.
-        # -20 is high priority, 0 is normal priority, 19 is low priority.
-        # 10 here is an arbitrary selection that's probably nice enough.
-        PROCESS_LOW_PRIORITY = 10
-except ImportError:
-    HAS_PSUTIL = False
-
-LOGGER = logging.getLogger(__name__)
-_MAX_TIMEOUT = 5.0  # amount of time to wait for threads to terminate
-
-
-# We want our processing pool to be nondeamonic so that workers could use
-# multiprocessing if desired (deamonic processes cannot start new processes)
-# the following bit of code to do this was taken from
-# https://stackoverflow.com/a/8963618/42897
-class NoDaemonProcess(multiprocessing.Process):
-    """Make 'daemon' attribute always return False."""
-    @property
-    def daemon(self):
-        """Return False indicating not a daemon process."""
-        return False
-
-    @daemon.setter
-    def daemon(self, value):
-        """Do not allow daemon value to be overriden."""
-        pass
-
-
-class NoDaemonContext(type(multiprocessing.get_context('spawn'))):
-    """From https://stackoverflow.com/a/8963618/42897.
-
-    "As the current implementation of multiprocessing [3.7+] has been
-    extensively refactored to be based on contexts, we need to provide a
-    NoDaemonContext class that has our NoDaemonProcess as attribute.
-    [NonDaemonicPool] will then use that context instead of the default
-    one." "spawn" is chosen as default since that is the default and only
-    context option for Windows and is the default option for Mac OS as
-    well since 3.8.
-
-    """
-    Process = NoDaemonProcess
-
-
-class NonDaemonicPool(multiprocessing.pool.Pool):
-    """NonDaemonic Process Pool."""
-
-    def __init__(self, *args, **kwargs):
-        """Invoking super to set the context of Pool class explicitly."""
-        kwargs['context'] = NoDaemonContext()
-        super(NonDaemonicPool, self).__init__(*args, **kwargs)
-
-
-def _null_func():
-    """Used when func=None on add_task."""
-    return None
-
-
-def _initialize_logging_to_queue(logging_queue):
-    """Add a synchronized queue to a new process.
-
-    This is intended to be called as an initialization function to
-    ``multiprocessing.Pool`` to establish logging from a Pool worker to the
-    main python process via a multiprocessing Queue.
-
-    Args:
-        logging_queue (multiprocessing.Queue): The queue to use for passing
-            log records back to the main process.
-
-    Returns:
-        None
-
-    """
-    root_logger = logging.getLogger()
-
-    # By the time this function is called, `root_logger` has a copy of all of
-    # the logging handlers registered to it within the parent process, which
-    # leads to duplicate logging in some cases.  By removing all of the
-    # handlers here, we ensure that log messages can only be passed back to the
-    # parent process by the `logging_queue`, where they will be handled.
-    for handler in root_logger.handlers[:]:
-        root_logger.removeHandler(handler)
-
-    root_logger.setLevel(logging.NOTSET)
-    handler = logging.handlers.QueueHandler(logging_queue)
-    root_logger.addHandler(handler)
-
-
-def _create_taskgraph_table_schema(taskgraph_database_path):
-    """Create database exists and/or ensures it is compatible and recreate.
-
-    Args:
-        taskgraph_database_path (str): path to an existing database or desired
-            location of a new database.
-
-    Returns:
-        None.
-
-    """
-    sql_create_projects_table_script = (
-        """
-        CREATE TABLE taskgraph_data (
-            task_reexecution_hash TEXT NOT NULL,
-            target_path_stats BLOB NOT NULL,
-            result BLOB NOT NULL,
-            PRIMARY KEY (task_reexecution_hash)
-        );
-        CREATE TABLE global_variables (
-            key TEXT NOT NULL,
-            value BLOB,
-            PRIMARY KEY (key)
-        );
-        """)
-
-    table_valid = True
-    expected_table_column_name_map = {
-        'taskgraph_data': [
-            'task_reexecution_hash', 'target_path_stats', 'result'],
-        'global_variables': ['key', 'value']}
-    if os.path.exists(taskgraph_database_path):
-        try:
-            # check that the tables exist and the column names are as expected
-            for expected_table_name in expected_table_column_name_map:
-                table_result = _execute_sqlite(
-                    '''
-                    SELECT name
-                    FROM sqlite_master
-                    WHERE type='table' AND name=?
-                    ''', taskgraph_database_path,
-                    argument_list=[expected_table_name],
-                    mode='read_only', execute='execute', fetch='all')
-                if not table_result:
-                    raise ValueError(f'missing table {expected_table_name}')
-
-                # this query returns a list of results of the form
-                # [(0, 'task_reexecution_hash', 'TEXT', 1, None, 1), ... ]
-                # we'll just check that the header names are the same, no
-                # need to be super aggressive, also need to construct the
-                # PRAGMA string directly since it doesn't take arguments
-                table_info_result = _execute_sqlite(
-                    f'PRAGMA table_info({expected_table_name})',
-                    taskgraph_database_path, mode='read_only',
-                    execute='execute', fetch='all')
-
-                expected_column_names = expected_table_column_name_map[
-                    expected_table_name]
-                header_count = 0
-                for header_line in table_info_result:
-                    column_name = header_line[1]
-                    if column_name not in expected_column_names:
-                        raise ValueError(
-                            f'expected {column_name} in table '
-                            f'{expected_table_name} but not found')
-                    header_count += 1
-                if header_count < len(expected_column_names):
-                    raise ValueError(
-                        f'found only {header_count} of an expected '
-                        f'{len(expected_column_names)} columns in table '
-                        f'{expected_table_name}')
-                if not table_info_result:
-                    raise ValueError(f'missing table {expected_table_name}')
-        except Exception:
-            # catch all "Exception"s because anything that goes wrong while
-            # checking the database should be considered a bad database and we
-            # should make a new one.
-            LOGGER.exception(
-                f'{taskgraph_database_path} exists, but is incompatible '
-                'somehow. Deleting and making a new one.')
-            os.remove(taskgraph_database_path)
-            table_valid = False
-    else:
-        # table does not exist
-        table_valid = False
-
-    if not table_valid:
-        # create the base table
-        _execute_sqlite(
-            sql_create_projects_table_script, taskgraph_database_path,
-            mode='modify', execute='script')
-        # set the database version
-        _execute_sqlite(
-            '''
-            INSERT OR REPLACE INTO global_variables
-            VALUES ("version", ?)
-            ''', taskgraph_database_path, mode='modify',
-            argument_list=(__version__,))
-
-
-class TaskGraph(object):
-    """Encapsulates the worker and tasks states for parallel processing."""
-
-    def __init__(
-            self, taskgraph_cache_dir_path, n_workers,
-            reporting_interval=None):
-        """Create a task graph.
-
-        Creates an object for building task graphs, executing them,
-        parallelizing independent work notes, and avoiding repeated calls.
-
-        Args:
-            taskgraph_cache_dir_path (string): path to a directory that
-                either contains a taskgraph cache from a previous instance or
-                will create a new one if none exists.
-            n_workers (int): number of parallel *subprocess* workers to allow
-                during task graph execution.  If set to 0, don't use
-                subprocesses.  If set to <0, use only the main thread for any
-                execution and scheduling. In the case of the latter,
-                ``add_task`` will be a blocking call.
-            reporting_interval (scalar): if not None, report status of task
-                graph every ``reporting_interval`` seconds.
-
-        """
-        try:
-            os.makedirs(taskgraph_cache_dir_path)
-        except OSError:
-            LOGGER.debug(
-                "%s already exists, no need to make it",
-                taskgraph_cache_dir_path)
-
-        self._taskgraph_cache_dir_path = taskgraph_cache_dir_path
-
-        # this variable is used to print accurate representation of how many
-        # tasks have been completed in the logging output.
-        self._added_task_count = 0
-
-        # use this to keep track of all the tasks added to the graph by their
-        # task hashes. Used to determine if an identical task has been added
-        # to the taskgraph during `add_task`
-        self._task_hash_map = dict()
-
-        # use this to keep track of all the tasks added to the graph by their
-        # task names. Used to map a unique task name to the task object it
-        # represents
-        self._task_name_map = dict()
-
-        # used to remember if task_graph has been closed
-        self._closed = False
-
-        # keep track if the task graph has been forcibly terminated
-        self._terminated = False
-
-        # if n_workers > 0 this will be a multiprocessing pool used to execute
-        # the __call__ functions in Tasks
-        self._worker_pool = None
-
-        # If n_workers > 0 this will be a threading.Thread used to propagate
-        # log records from another process into the current process.
-        self._logging_monitor_thread = None
-
-        # If n_workers > 0, this will be a multiprocessing.Queue used to pass
-        # log records from the process pool to the parent process.
-        self._logging_queue = None
-
-        # keeps track of the tasks currently being processed for logging.
-        self._active_task_list = []
-
-        # keeps track of how many tasks have all their dependencies satisfied
-        # and are waiting for a worker
-        self._task_waiting_count = 0
-
-        # this might hold the threads to execute tasks if n_workers >= 0
-        self._task_executor_thread_list = []
-
-        # executor threads wait on this event that gets set when new tasks are
-        # added to the queue. If the queue is empty an executor will clear
-        # the event to halt other executors
-        self._executor_ready_event = threading.Event()
-
-        # tasks that have all their dependencies satisfied go in this queue
-        # and can be executed immediately
-        self._task_ready_priority_queue = queue.PriorityQueue()
-
-        # maps a list of task names that need to be executed before the key
-        # task can
-        self._task_dependent_map = collections.defaultdict(set)
-
-        # maps a list of task names that are dependent to a task
-        self._dependent_task_map = collections.defaultdict(set)
-
-        # tasks that complete are added to this set
-        self._completed_task_names = set()
-
-        self._task_database_path = os.path.join(
-            self._taskgraph_cache_dir_path, _TASKGRAPH_DATABASE_FILENAME)
-
-        # create new table if needed
-        _create_taskgraph_table_schema(self._task_database_path)
-
-        # check the version of the database and warn if a problem
-        local_version = _execute_sqlite(
-            '''
-            SELECT value
-            FROM global_variables
-            WHERE key=?
-            ''', self._task_database_path, mode='read_only',
-            fetch='one', argument_list=['version'])[0]
-        if local_version != __version__:
-            LOGGER.warn(
-                f'the database located at {self._task_database_path} was '
-                f'created with TaskGraph version {local_version} but the '
-                f'current version is {__version__}')
-
-        # no need to set up schedulers if n_workers is single threaded
-        self._n_workers = n_workers
-        if n_workers < 0:
-            return
-
-        # start concurrent reporting of taskgraph if reporting interval is set
-        self._reporting_interval = reporting_interval
-        if reporting_interval is not None:
-            self._execution_monitor_wait_event = threading.Event()
-            self._execution_monitor_thread = threading.Thread(
-                target=self._execution_monitor,
-                args=(self._execution_monitor_wait_event,),
-                name='_execution_monitor')
-            # make it a daemon so we don't have to figure out how to
-            # close it when execution complete
-            self._execution_monitor_thread.daemon = True
-            self._execution_monitor_thread.start()
-
-        # launch executor threads
-        self._executor_thread_count = max(0, n_workers)
-        for thread_id in range(max(1, n_workers)):
-            task_executor_thread = threading.Thread(
-                target=self._task_executor,
-                name='task_executor_%s' % thread_id)
-            # make daemons in case there's a catastrophic error the main
-            # thread won't hang
-            task_executor_thread.daemon = True
-            task_executor_thread.start()
-            self._task_executor_thread_list.append(task_executor_thread)
-
-        # set up multiprocessing if n_workers > 0
-        if n_workers > 0:
-            self._logging_queue = multiprocessing.Queue()
-            self._worker_pool = NonDaemonicPool(
-                n_workers, initializer=_initialize_logging_to_queue,
-                initargs=(self._logging_queue,))
-            self._logging_monitor_thread = threading.Thread(
-                target=self._handle_logs_from_processes,
-                args=(self._logging_queue,))
-
-            self._logging_monitor_thread.daemon = True
-            self._logging_monitor_thread.start()
-            if HAS_PSUTIL:
-                parent = psutil.Process()
-                parent.nice(PROCESS_LOW_PRIORITY)
-                for child in parent.children():
-                    try:
-                        child.nice(PROCESS_LOW_PRIORITY)
-                    except psutil.NoSuchProcess:
-                        LOGGER.warning(
-                            "NoSuchProcess exception encountered when trying "
-                            "to nice %s. This might be a bug in `psutil` so "
-                            "it should be okay to ignore.")
-
-    def __del__(self):
-        """Ensure all threads have been joined for cleanup."""
-        try:
-            # it's possible the global state is not well defined, so just in
-            # case we'll wrap it all up in a try/except
-            self._terminated = True
-            if self._executor_ready_event:
-                # alert executors to check that _terminated is True
-                self._executor_ready_event.set()
-            LOGGER.debug("shutting down workers")
-            if self._worker_pool:
-                self._worker_pool.close()
-                self._worker_pool.terminate()
-                self._worker_pool = None
-
-            if self._logging_queue:
-                # Close down the logging monitor thread.
-                self._logging_queue.put(None)
-                self._logging_monitor_thread.join(_MAX_TIMEOUT)
-                # drain the queue if anything is left
-                while True:
-                    try:
-                        x = self._logging_queue.get_nowait()
-                        LOGGER.debug(
-                            "the logging queue had this in it: %s", x)
-                    except Exception:
-                        LOGGER.exception(
-                            "Expected an empty logging queue, but if the "
-                            "TaskGraph were being terminated it's possible "
-                            "this object is corrupt and we'd get a different "
-                            "kind of exception like EOF. In any case we "
-                            "should always stop trying to drain the queue "
-                            "in the case of an Exception.")
-                        break
-
-            if self._n_workers >= 0:
-                self._executor_ready_event.set()
-                for executor_thread in self._task_executor_thread_list:
-                    try:
-                        executor_thread.join(_MAX_TIMEOUT)
-                        timedout = executor_thread.is_alive()
-                        if timedout:
-                            LOGGER.debug(
-                                'task executor thread timed out %s',
-                                executor_thread)
-                    except Exception:
-                        LOGGER.exception(
-                            "Exception when joining %s", executor_thread)
-                if self._reporting_interval is not None:
-                    LOGGER.debug("joining _monitor_thread.")
-                    if self._logging_queue:
-                        self._logging_queue.put(None)
-                    self._execution_monitor_wait_event.set()
-                    self._execution_monitor_thread.join(_MAX_TIMEOUT)
-                    timedout = self._execution_monitor_thread.is_alive()
-                    if timedout:
-                        LOGGER.debug(
-                            '_monitor_thread %s timed out',
-                            self._execution_monitor_thread)
-                    for task in self._task_hash_map.values():
-                        # this is a shortcut to get the tasks to mark as joined
-                        task.task_done_executing_event.set()
-
-            # drain the task ready queue if there's anything left
-            while True:
-                try:
-                    x = self._task_ready_priority_queue.get_nowait()
-                    LOGGER.debug(
-                        "task_ready_priority_queue not empty contains: %s", x)
-                except queue.Empty:
-                    break
-            LOGGER.debug('taskgraph terminated')
-        except Exception:
-            LOGGER.exception('exception occurred during __del__')
-
-    def _task_executor(self):
-        """Worker that executes Tasks that have satisfied dependencies."""
-        while True:
-            # this event blocks until the task graph has signaled it wants
-            # the executors to read the state of the queue or a stop event or
-            # a timeout exceeded just to protect against a worst case deadlock
-            self._executor_ready_event.wait(_MAX_TIMEOUT)
-            # this lock synchronizes changes between the queue and
-            # executor_ready_event
-            if self._terminated:
-                LOGGER.debug(
-                    "taskgraph is terminated, ending %s",
-                    threading.currentThread())
-                break
-            task = None
-            try:
-                task = self._task_ready_priority_queue.get_nowait()
-                self._task_waiting_count -= 1
-                task_name_time_tuple = (task.task_name, time.time())
-                self._active_task_list.append(task_name_time_tuple)
-            except queue.Empty:
-                # no tasks are waiting could be because the taskgraph is
-                # closed or because the queue is just empty.
-                if (self._closed and len(self._completed_task_names) ==
-                        self._added_task_count):
-                    # the graph is closed and there are as many completed tasks
-                    # as there are added tasks, so none left. The executor can
-                    # terminate.
-                    self._executor_thread_count -= 1
-                    if self._executor_thread_count == 0 and self._worker_pool:
-                        # only the last executor should terminate the worker
-                        # pool, because otherwise who knows if it's still
-                        # executing anything
-                        try:
-                            self._worker_pool.close()
-                            self._worker_pool.terminate()
-                            self._worker_pool = None
-                        except Exception:
-                            # there's the possibility for a race condition here
-                            # where another thread already closed the worker
-                            # pool, so just guard against it
-                            LOGGER.warn('worker pool was already closed')
-                    LOGGER.debug(
-                        "no tasks are pending and taskgraph closed, normally "
-                        "terminating executor %s." % threading.currentThread())
-                    break
-                else:
-                    # there's still the possibility for work to be added or
-                    # still work in the pipeline
-                    self._executor_ready_event.clear()
-            if task is None:
-                continue
-            try:
-                task._call()
-                task.task_done_executing_event.set()
-            except Exception as e:
-                # An error occurred on a call, terminate the taskgraph
-                task.exception_object = e
-                LOGGER.exception(
-                    'A taskgraph _task_executor failed on Task '
-                    '%s. Terminating taskgraph.', task.task_name)
-                self._terminate()
-                break
-
-            LOGGER.debug(
-                "task %s is complete, checking to see if any dependent "
-                "tasks can be executed now", task.task_name)
-            self._completed_task_names.add(task.task_name)
-            self._active_task_list.remove(task_name_time_tuple)
-            for waiting_task_name in (
-                    self._task_dependent_map[task.task_name]):
-                # remove `task` from the set of tasks that
-                # `waiting_task` was waiting on.
-                self._dependent_task_map[waiting_task_name].remove(
-                    task.task_name)
-                # if there aren't any left, we can push `waiting_task`
-                # to the work queue
-                if not self._dependent_task_map[waiting_task_name]:
-                    # if we removed the last task we can put it to the
-                    # work queue
-                    LOGGER.debug(
-                        "Task %s is ready for processing, sending to "
-                        "task_ready_priority_queue",
-                        waiting_task_name)
-                    del self._dependent_task_map[waiting_task_name]
-                    self._task_ready_priority_queue.put(
-                        self._task_name_map[waiting_task_name])
-                    self._task_waiting_count += 1
-                    # indicate to executors there is work to do
-                    self._executor_ready_event.set()
-            del self._task_dependent_map[task.task_name]
-            # this extra set ensures that recently emptied map won't get
-            # ignored by the executor if no work is left to do and the graph is
-            # closed
-            self._executor_ready_event.set()
-            LOGGER.debug("task %s done processing", task.task_name)
-        LOGGER.debug("task executor shutting down")
-
-    def add_task(
-            self, func=None, args=None, kwargs=None, task_name=None,
-            target_path_list=None, ignore_path_list=None,
-            hash_target_files=True, dependent_task_list=None,
-            ignore_directories=True, priority=0,
-            hash_algorithm='sizetimestamp', copy_duplicate_artifact=False,
-<<<<<<< HEAD
-            hardlink_allowed=False, transient_run=False):
-=======
-            transient_run=False, store_result=False):
->>>>>>> fa3661d4
-        """Add a task to the task graph.
-
-        Args:
-            func (callable): target function
-            args (list): argument list for ``func``
-            kwargs (dict): keyword arguments for ``func``
-            target_path_list (list): if not None, a list of file paths that
-                are expected to be output by ``func``.  If any of these paths
-                don't exist, or their timestamp is earlier than an input
-                arg or work token, func will be executed.
-
-                If ``None``, any identical calls to ``add_task`` will be
-                skipped for the TaskGraph object. A future TaskGraph object
-                will re-run an exact call once for its lifetime. The reasoning
-                is that it is likely the user wishes to run a target-less task
-                once for the lifetime of a task-graph, but would otherwise not
-                have a transient result that could be re-used in a future
-                instantiation of a TaskGraph object.
-
-            task_name (string): if not None, this value is used to identify
-                the task in logging messages.
-            ignore_path_list (list): list of file paths that could be in
-                args/kwargs that should be ignored when considering timestamp
-                hashes.
-            hash_target_files (bool): If True, the hash value of the target
-                files will be recorded to determine if a future run of this
-                function is precalculated. If False, this function only notes
-                the existence of the target files before determining if
-                a function call is precalculated.
-            dependent_task_list (list): list of ``Task``s that this task must
-                ``join`` before executing.
-            ignore_directories (boolean): if the existence/timestamp of any
-                directories discovered in args or kwargs is used as part
-                of the work token hash.
-            priority (numeric): the priority of a task is considered when
-                there is more than one task whose dependencies have been
-                met and are ready for scheduling. Tasks are inserted into the
-                work queue in order of decreasing priority value
-                (priority 10 is higher than priority 1). This value can be
-                positive, negative, and/or floating point.
-            hash_algorithm (string): either a hash function id that
-                exists in hashlib.algorithms_available or 'sizetimestamp'.
-                Any paths to actual files in the arguments will be digested
-                with this algorithm. If value is 'sizetimestamp' the digest
-                will only use the normed path, size, and timestamp of any
-                files found in the arguments. This value is used when
-                determining whether a task is precalculated or its target
-                files can be copied to an equivalent task. Note if
-                ``hash_algorithm`` is 'sizetimestamp' the task will require the
-                same base path files to determine equality. If it is a
-                ``hashlib`` algorithm only file contents will be considered.
-            copy_duplicate_artifact (bool): if True and the Tasks'
-                argument signature matches a previous Tasks without direct
-                comparison of the target path files in the arguments other
-                than their positions in the target path list, the target
-                artifacts from a previously successful Task execution will
-                be copied to the new one.
-            hardlink_allowed (bool): if ``copy_duplicate_artifact`` is True,
-                this will allow a hardlink rather than a copy when needed.
-            transient_run (bool): if True a call with an identical execution
-                hash will be reexecuted on a subsequent instantiation of a
-                future TaskGraph object. If a duplicate task is submitted
-                to the same object it will not be re-run in any scenario.
-                Otherwise if False, subsequent tasks with an identical
-                execution hash will be skipped.
-            store_result (bool): If True, the result of ``func`` will be stored
-                in the TaskGraph database and retrieveable with a call to
-                ``.get()`` on a ``Task`` object.
-
-        Returns:
-            Task which was just added to the graph or an existing Task that
-            has the same signature and has already been added to the
-            TaskGraph.
-
-        Raises:
-            ValueError if objects are passed to the dependent task list that
-                are not Tasks.
-            ValueError if ``add_task`` is invoked after the ``TaskGraph`` is
-                closed.
-            RuntimeError if ``add_task`` is invoked after ``TaskGraph`` has
-                reached a terminate state.
-
-        """
-        try:
-            if self._terminated:
-                raise RuntimeError(
-                    "add_task when Taskgraph is terminated.")
-            if self._closed:
-                raise ValueError(
-                    "The task graph is closed and cannot accept more "
-                    "tasks.")
-            self._added_task_count += 1
-            if args is None:
-                args = []
-            if kwargs is None:
-                kwargs = {}
-            if task_name is None:
-                task_name = 'UNNAMED TASK'
-            if dependent_task_list is None:
-                dependent_task_list = []
-            if target_path_list is None:
-                target_path_list = []
-            if ignore_path_list is None:
-                ignore_path_list = []
-            if func is None:
-                func = _null_func
-
-            # this is a pretty common error to accidentally not pass a
-            # Task to the dependent task list.
-            if any(not isinstance(task, Task)
-                   for task in dependent_task_list):
-                raise ValueError(
-                    "Objects passed to dependent task list that are not "
-                    "tasks: %s", dependent_task_list)
-
-            task_name = '%s (%d)' % (task_name, len(self._task_hash_map))
-            new_task = Task(
-                task_name, func, args, kwargs, target_path_list,
-                ignore_path_list, hash_target_files, ignore_directories,
-                transient_run, self._worker_pool,
-                self._taskgraph_cache_dir_path, priority, hash_algorithm,
-<<<<<<< HEAD
-                copy_duplicate_artifact, hardlink_allowed,
-=======
-                copy_duplicate_artifact, store_result,
->>>>>>> fa3661d4
-                self._task_database_path)
-
-            self._task_name_map[new_task.task_name] = new_task
-            # it may be this task was already created in an earlier call,
-            # use that object in its place
-            if new_task in self._task_hash_map:
-                duplicate_task = self._task_hash_map[new_task]
-                new_task_target_set = set(new_task._target_path_list)
-                duplicate_task_target_set = set(
-                    duplicate_task._target_path_list)
-                if new_task_target_set == duplicate_task_target_set:
-                    LOGGER.warning(
-                        "A duplicate task was submitted: %s original: %s",
-                        new_task, self._task_hash_map[new_task])
-                    return duplicate_task
-                disjoint_target_set = (
-                    new_task_target_set.symmetric_difference(
-                        duplicate_task_target_set))
-                if len(disjoint_target_set) == (
-                        len(new_task_target_set) +
-                        len(duplicate_task_target_set)):
-                    if duplicate_task not in dependent_task_list:
-                        LOGGER.info(
-                            "A task was created that had an identical "
-                            "args signature sans target paths, but a "
-                            "different target_path_list of the same "
-                            "length. To avoid recomputation, dynamically "
-                            "adding previous Task (%s) as a dependent "
-                            "task to this one (%s).",
-                            duplicate_task.task_name, task_name)
-                        dependent_task_list = (
-                            dependent_task_list + [duplicate_task])
-                else:
-                    raise RuntimeError(
-                        "A task was created that has the same arguments "
-                        "as another task, but only partially different "
-                        "expected target paths. This runs the risk of "
-                        "unpredictably overwriting output so treating as "
-                        "a runtime error: submitted task: %s, existing "
-                        "task: %s" % (new_task, duplicate_task))
-            self._task_hash_map[new_task] = new_task
-            if self._n_workers < 0:
-                # call directly if single threaded
-                new_task._call()
-            else:
-                # determine if task is ready or is dependent on other
-                # tasks
-                LOGGER.debug(
-                    "multithreaded: %s sending to new task queue.",
-                    task_name)
-                outstanding_dep_task_name_list = [
-                    dep_task.task_name for dep_task in dependent_task_list
-                    if dep_task.task_name
-                    not in self._completed_task_names]
-                if not outstanding_dep_task_name_list:
-                    LOGGER.debug(
-                        "sending task %s right away", new_task.task_name)
-                    self._task_ready_priority_queue.put(new_task)
-                    self._task_waiting_count += 1
-                    self._executor_ready_event.set()
-                else:
-                    # there are unresolved tasks that the waiting
-                    # process scheduler has not been notified of.
-                    # Record dependencies.
-                    for dep_task_name in outstanding_dep_task_name_list:
-                        # record tasks that are dependent on dep_task_name
-                        self._task_dependent_map[dep_task_name].add(
-                            new_task.task_name)
-                        # record tasks that new_task depends on
-                        self._dependent_task_map[new_task.task_name].add(
-                            dep_task_name)
-            return new_task
-
-        except Exception:
-            # something went wrong, shut down the taskgraph
-            LOGGER.exception(
-                "Something went wrong when adding task %s, "
-                "terminating taskgraph.", task_name)
-            self._terminate()
-            raise
-
-    def _handle_logs_from_processes(self, queue_):
-        LOGGER.debug('Starting logging worker')
-        while True:
-            record = queue_.get()
-            if record is None:
-                break
-            logger = logging.getLogger(record.name)
-            logger.handle(record)
-        LOGGER.debug('_handle_logs_from_processes shutting down')
-
-    def _execution_monitor(self, monitor_wait_event):
-        """Log state of taskgraph every ``self._reporting_interval`` seconds.
-
-        Args:
-            monitor_wait_event (threading.Event): used to sleep the monitor
-                for``self._reporting_interval`` seconds, or to wake up to
-                terminate for shutdown.
-
-        Returns:
-            None.
-
-        """
-        start_time = time.time()
-        while True:
-            if self._terminated:
-                break
-            active_task_count = len(self._active_task_list)
-            queue_length = self._task_ready_priority_queue.qsize()
-            active_task_message = '\n'.join(
-                ['\t%s: executing for %.2fs' % (
-                    task_name, time.time() - task_time)
-                 for task_name, task_time in self._active_task_list])
-
-            completed_tasks = len(self._completed_task_names)
-            percent_complete = 0.0
-            if self._added_task_count > 0:
-                percent_complete = 100.0 * (
-                    float(completed_tasks) / self._added_task_count)
-
-            LOGGER.info(
-                "\n\ttaskgraph execution status: tasks added: %d \n"
-                "\ttasks complete: %d (%.1f%%) \n"
-                "\ttasks waiting for a free worker: %d (qsize: %d)\n"
-                "\ttasks executing (%d): graph is %s\n%s",
-                self._added_task_count, completed_tasks, percent_complete,
-                self._task_waiting_count, queue_length, active_task_count,
-                'closed' if self._closed else 'open',
-                active_task_message)
-
-            monitor_wait_event.wait(
-                timeout=self._reporting_interval - (
-                    (time.time() - start_time)) % self._reporting_interval)
-        LOGGER.debug("_execution monitor shutting down")
-
-    def join(self, timeout=None):
-        """Join all threads in the graph.
-
-        Args:
-            timeout (float): if not none will attempt to join subtasks with
-                this value. If a subtask times out, the whole function will
-                timeout.
-
-        Returns:
-            True if successful join, False if timed out.
-
-        """
-        LOGGER.debug("joining taskgraph")
-        if self._n_workers < 0 or self._terminated:
-            return True
-        try:
-            LOGGER.debug("attempting to join threads")
-            timedout = False
-            for task in self._task_hash_map.values():
-                LOGGER.debug("attempting to join task %s", task.task_name)
-                timedout = not task.join(timeout)
-                LOGGER.debug("task %s was joined", task.task_name)
-                # if the last task timed out then we want to timeout for all
-                # of the task graph
-                if timedout:
-                    LOGGER.info(
-                        "task %s timed out in graph join", task.task_name)
-                    return False
-            if self._closed and self._logging_queue:
-                # Close down the taskgraph
-                self._terminate()
-            return True
-        except Exception:
-            # If there's an exception on a join it means that a task failed
-            # to execute correctly. Print a helpful message then terminate the
-            # taskgraph object.
-            LOGGER.exception(
-                "Exception raised when joining task %s. It's possible "
-                "that this task did not cause the exception, rather another "
-                "exception terminated the task_graph. Check the log to see "
-                "if there are other exceptions.", task)
-            self._terminate()
-            raise
-
-    def close(self):
-        """Prevent future tasks from being added to the work queue."""
-        LOGGER.debug("Closing taskgraph.")
-        if self._closed:
-            return
-        self._closed = True
-        # this wakes up all the executors and any that wouldn't otherwise
-        # have work to do will see there are no tasks left and terminate
-        self._executor_ready_event.set()
-        LOGGER.debug("taskgraph closed")
-
-    def _terminate(self):
-        """Immediately terminate remaining task graph computation."""
-        LOGGER.debug(
-            "Invoking terminate. already terminated? %s", self._terminated)
-        if self._terminated:
-            return
-        self._terminated = True
-
-        if self._logging_queue:
-            self._logging_queue.put(None)
-
-        for task in self._task_hash_map.values():
-            LOGGER.debug("setting task done for %s", task.task_name)
-            task.task_done_executing_event.set()
-
-        if self._worker_pool:
-            self._worker_pool.close()
-            self._worker_pool.terminate()
-
-        self._executor_ready_event.set()
-
-
-class Task(object):
-    """Encapsulates work/task state for multiprocessing."""
-
-    def __init__(
-            self, task_name, func, args, kwargs, target_path_list,
-            ignore_path_list, hash_target_files, ignore_directories,
-            transient_run, worker_pool, cache_dir, priority, hash_algorithm,
-<<<<<<< HEAD
-            copy_duplicate_artifact, hardlink_allowed, task_database_path):
-=======
-            copy_duplicate_artifact, store_result, task_database_path):
->>>>>>> fa3661d4
-        """Make a Task.
-
-        Args:
-            task_name (int): unique task id from the task graph.
-            func (function): a function that takes the argument list
-               ``args``
-            args (tuple): a list of arguments to pass to ``func``.  Can be
-                None.
-            kwargs (dict): keyword arguments to pass to ``func``.  Can be
-                None.
-            target_path_list (list): a list of filepaths that this task
-                should generate.
-            ignore_path_list (list): list of file paths that could be in
-                args/kwargs that should be ignored when considering timestamp
-                hashes.
-            hash_target_files (bool): If True, the hash value of the target
-                files will be recorded to determine if a future run of this
-                function is precalculated. If False, this function only notes
-                the existence of the target files before determining if
-                a function call is precalculated.
-            ignore_directories (bool): if the existence/timestamp of any
-                directories discovered in args or kwargs is used as part
-                of the work token hash.
-            transient_run (bool): if True a call with an identical execution
-                hash will be reexecuted on a subsequent instantiation of a
-                future TaskGraph object. If a duplicate task is submitted
-                to the same object it will not be re-run in any scenario.
-                Otherwise if False, subsequent tasks with an identical
-                execution hash will be skipped.
-            worker_pool (multiprocessing.Pool): if not None, is a
-                multiprocessing pool that can be used for ``_call`` execution.
-            cache_dir (string): path to a directory to both write and expect
-                data recorded from a previous Taskgraph run.
-            priority (numeric): the priority of a task is considered when
-                there is more than one task whose dependencies have been
-                met and are ready for scheduling. Tasks are inserted into the
-                work queue in order of decreasing priority. This value can be
-                positive, negative, and/or floating point.
-            hash_algorithm (string): either a hash function id that
-                exists in hashlib.algorithms_available or 'sizetimestamp'.
-                Any paths to actual files in the arguments will be digested
-                with this algorithm. If value is 'sizetimestamp' the digest
-                will only use the normed path, size, and timestamp of any
-                files found in the arguments.
-            copy_duplicate_artifact (bool): if true and the Tasks'
-                argument signature matches a previous Tasks without direct
-                comparison of the target path files in the arguments other
-                than their positions in the target path list, the target
-                artifacts from a previously successful Task execution will
-                be copied to the new one.
-<<<<<<< HEAD
-            hardlink_allowed (bool): if ``copy_duplicate_artifact`` is True,
-                this allows taskgraph to create a hardlink rather than make a
-                direct copy.
-=======
-            store_result (bool): If true, the result of ``func`` will be
-                stored in the TaskGraph database and retrievable with a call
-                to ``.get()`` on the Task object.
->>>>>>> fa3661d4
-            task_database_path (str): path to an SQLITE database that has
-                table named "taskgraph_data" with the three fields:
-                    task_hash TEXT NOT NULL,
-                    target_path_stats BLOB NOT NULL
-                    result BLOB NOT NULL
-                If a call is successful its hash is inserted/updated in the
-                table, the target_path_stats stores the base/target stats
-                for the target files created by the call and listed in
-                ``target_path_list``, and the result of ``func`` is stored in
-                ``result``.
-
-        """
-        # it is a common error to accidentally pass a non string as to the
-        # target path list, this terminates early if so
-        if any([not (isinstance(path, _VALID_PATH_TYPES))
-                for path in target_path_list]):
-            raise ValueError(
-                "Values passed to target_path_list are not strings: %s",
-                target_path_list)
-
-        # sort the target path list because the order doesn't matter for
-        # a result, but it would cause a task to be reexecuted if the only
-        # difference was a different order.
-        self._target_path_list = sorted([
-            _normalize_path(path) for path in target_path_list])
-        self.task_name = task_name
-        self._func = func
-        self._args = args
-        self._kwargs = kwargs
-        self._cache_dir = cache_dir
-        self._ignore_path_list = [
-            _normalize_path(path) for path in ignore_path_list]
-        self._hash_target_files = hash_target_files
-        self._ignore_directories = ignore_directories
-        self._transient_run = transient_run
-        self._worker_pool = worker_pool
-        self._task_database_path = task_database_path
-        self._hash_algorithm = hash_algorithm
-        self._copy_duplicate_artifact = copy_duplicate_artifact
-<<<<<<< HEAD
-        self._hardlink_allowed = hardlink_allowed
-=======
-        self._store_result = store_result
->>>>>>> fa3661d4
-        self.exception_object = None
-
-        # invert the priority since sorting goes smallest to largest and we
-        # want more positive priority values to be executed first.
-        self._priority = -priority
-
-        # Used to ensure only one attempt at executing and also a mechanism
-        # to see when Task is complete. This can be set if a Task finishes
-        # a _call and there are no more attempts at reexecution.
-        self.task_done_executing_event = threading.Event()
-
-        # These are used to store and later access the result of the call.
-        self._result = None
-
-        # Calculate a hash based only on argument inputs.
-        try:
-            if not hasattr(Task, 'func_source_map'):
-                Task.func_source_map = {}
-            # memoize func source code because it's likely we'll import
-            # the same func many times and reflection is slow
-            if self._func not in Task.func_source_map:
-                Task.func_source_map[self._func] = (
-                    inspect.getsource(self._func))
-            source_code = Task.func_source_map[self._func]
-        except (IOError, TypeError):
-            # many reasons for this, for example, frozen Python code won't
-            # have source code, so just leave blank
-            source_code = ''
-
-        if not hasattr(self._func, '__name__'):
-            LOGGER.warning(
-                "function does not have a __name__ which means it will not "
-                "be considered when calculating a successive input has "
-                "been changed with another function without __name__.")
-            self._func.__name__ = ''
-
-        args_clean = []
-        for index, arg in enumerate(self._args):
-            try:
-                scrubbed_value = _scrub_task_args(arg, self._target_path_list)
-                _ = pickle.dumps(scrubbed_value)
-                args_clean.append(scrubbed_value)
-            except TypeError:
-                LOGGER.warning(
-                    "could not pickle argument at index %d (%s). "
-                    "Skipping argument which means it will not be considered "
-                    "when calculating whether inputs have been changed "
-                    "on a successive run.", index, arg)
-
-        kwargs_clean = {}
-        # iterate through sorted order so we get the same hash result with the
-        # same set of kwargs irrespective of the item dict order.
-        for key, arg in sorted(self._kwargs.items()):
-            try:
-                scrubbed_value = _scrub_task_args(arg, self._target_path_list)
-                _ = pickle.dumps(scrubbed_value)
-                kwargs_clean[key] = scrubbed_value
-            except TypeError:
-                LOGGER.warning(
-                    "could not pickle kw argument %s (%s) scrubbed to %s. "
-                    "Skipping argument which means it will not be considered "
-                    "when calculating whether inputs have been changed "
-                    "on a successive run.", key, arg, scrubbed_value)
-
-        self._reexecution_info = {
-            'func_name': self._func.__name__,
-            'args_clean': args_clean,
-            'kwargs_clean': kwargs_clean,
-            'source_code_hash': hashlib.sha1(
-                source_code.encode('utf-8')).hexdigest(),
-        }
-
-        argument_hash_string = ':'.join([
-            repr(self._reexecution_info[key])
-            for key in sorted(self._reexecution_info.keys())])
-
-        self._task_id_hash = hashlib.sha1(
-            argument_hash_string.encode('utf-8')).hexdigest()
-
-        # this will get calculated when ``is_precalculated`` is invoked.
-        self._task_reexecution_hash = None
-
-    def __eq__(self, other):
-        """Two tasks are equal if their hashes are equal."""
-        return (
-            isinstance(self, other.__class__) and
-            (self._task_id_hash == other._task_id_hash))
-
-    def __hash__(self):
-        """Return the base-16 integer hash of this hash string."""
-        return int(self._task_id_hash, 16)
-
-    def __ne__(self, other):
-        """Inverse of __eq__."""
-        return not self.__eq__(other)
-
-    def __lt__(self, other):
-        """Less than based on priority."""
-        return self._priority < other._priority
-
-    def __repr__(self):
-        """Create a string representation of a Task."""
-        return "Task object %s:\n\n" % (id(self)) + pprint.pformat(
-            {
-                "task_name": self.task_name,
-                "priority": self._priority,
-                "ignore_path_list": self._ignore_path_list,
-                "ignore_directories": self._ignore_directories,
-                "target_path_list": self._target_path_list,
-                "task_id_hash": self._task_id_hash,
-                "task_reexecution_hash": self._task_reexecution_hash,
-                "exception_object": self.exception_object,
-                "self._reexecution_info": self._reexecution_info,
-                "self._result": self._result,
-            })
-
-    def _call(self):
-        """Invoke this method to execute task.
-
-        Precondition is that the Task dependencies are satisfied.
-
-        Sets the ``self.task_done_executing_event`` flag if execution is
-        successful.
-
-        Raises:
-            RuntimeError if any target paths are not generated after the
-                function call is complete.
-
-        """
-        LOGGER.debug("_call check if precalculated %s", self.task_name)
-        if self.is_precalculated():
-            self.task_done_executing_event.set()
-            return
-        LOGGER.debug("not precalculated %s", self.task_name)
-        artifact_copied = False
-        if self._copy_duplicate_artifact:
-            # try to see if we can copy old files
-            database_result = _execute_sqlite(
-                """
-                SELECT target_path_stats from taskgraph_data
-                WHERE (task_reexecution_hash == ?)
-                """,
-                self._task_database_path, mode='read_only',
-                argument_list=(self._task_reexecution_hash,),
-                execute='execute', fetch='one')
-            try:
-                if database_result:
-                    result_target_path_stats = pickle.loads(database_result[0])
-                    LOGGER.debug(
-                        'duplicate artifact db results: %s',
-                        result_target_path_stats)
-                    if (len(result_target_path_stats) ==
-                            len(self._target_path_list)):
-                        if all([
-                            file_fingerprint == _hash_file(
-                                path, hash_algorithm)
-                            for path, hash_algorithm, file_fingerprint in (
-                                result_target_path_stats)]):
-                            LOGGER.debug(
-                                "copying stored artifacts to target path "
-                                "list. \n\tstored artifacts: %s\n\t"
-                                "target_path_list: %s\n",
-                                [x[0] for x in result_target_path_stats],
-                                self._target_path_list)
-                            for artifact_target, new_target in zip(
-                                    result_target_path_stats,
-                                    self._target_path_list):
-                                if artifact_target != new_target:
-                                    target_linked = False
-                                    if self._hardlink_allowed:
-                                        # some OSes may not allow hardlinks
-                                        # but we don't know unless we try
-                                        try:
-                                            os.link(
-                                                artifact_target[0], new_target)
-                                            target_linked = True
-                                        except Exception:
-                                            LOGGER.exception(
-                                                f'failed to os.link '
-                                                f'{artifact_target[0]} to '
-                                                f'{new_target}')
-                                    # this is the default if either no hardlink
-                                    # allowed or a hardlink failed
-                                    if not target_linked:
-                                        shutil.copyfile(
-                                            artifact_target[0], new_target)
-                                else:
-                                    # This is a bug if this ever happens, and
-                                    # so bad if it does I want to stop and
-                                    # report a helpful error message
-                                    raise RuntimeError(
-                                        "duplicate copy artifact and target "
-                                        "path: %s, result_path_stats: %s, "
-                                        "target_path_list: %s" % (
-                                            artifact_target,
-                                            result_target_path_stats,
-                                            self._target_path_list))
-                            artifact_copied = True
-            except IOError as e:
-                LOGGER.warning(
-                    "IOError encountered when hashing original source "
-                    "files.\n%s" % e)
-        if not artifact_copied:
-            if self._worker_pool is not None:
-                result = self._worker_pool.apply_async(
-                    func=self._func, args=self._args, kwds=self._kwargs)
-                # the following blocks and raises an exception if result
-                # raised an exception
-                LOGGER.debug("apply_async for task %s", self.task_name)
-                payload = result.get()
-            else:
-                LOGGER.debug("direct _func for task %s", self.task_name)
-                payload = self._func(*self._args, **self._kwargs)
-            if self._store_result:
-                self._result = payload
-
-        # check that the target paths exist and record stats for later
-        if not self._hash_target_files:
-            target_hash_algorithm = 'exists'
-        else:
-            target_hash_algorithm = self._hash_algorithm
-        result_target_path_stats = list(
-            _get_file_stats(
-                self._target_path_list, target_hash_algorithm, [], False))
-        result_target_path_set = set(
-            [x[0] for x in result_target_path_stats])
-        target_path_set = set(self._target_path_list)
-        if target_path_set != result_target_path_set:
-            raise RuntimeError(
-                "In Task: %s\nMissing expected target path results.\n"
-                "Expected: %s\nObserved: %s\n" % (
-                    self.task_name, self._target_path_list,
-                    result_target_path_set))
-
-        # this step will only record the run if there is an expected
-        # target file. Otherwise we infer the result of this call is
-        # transient between taskgraph executions and we should expect to
-        # run it again.
-        if not self._transient_run:
-            _execute_sqlite(
-                "INSERT OR REPLACE INTO taskgraph_data VALUES (?, ?, ?)",
-                self._task_database_path, mode='modify',
-                argument_list=(
-                    self._task_reexecution_hash,
-                    pickle.dumps(result_target_path_stats),
-                    pickle.dumps(self._result)))
-        self.task_done_executing_event.set()
-        LOGGER.debug("successful run on task %s", self.task_name)
-
-    def is_precalculated(self):
-        """Return true if _call need not be invoked.
-
-        If the task has been precalculated it will fetch the return result from
-        the previous run.
-
-        Returns:
-            True if the Task's target paths exist in the same state as the
-            last recorded run at the time this function is called. It is
-            possible this value could change without running the Task if
-            input parameter file stats change. False otherwise.
-
-        """
-        # This gets a list of the files and their file stats that can be found
-        # in args and kwargs but ignores anything specifically targeted or
-        # an expected result. This will allow a task to change its hash in
-        # case a different version of a file was passed in.
-        # these are the stats of the files that exist that aren't ignored
-        if not self._hash_target_files:
-            target_hash_algorithm = 'exists'
-        else:
-            target_hash_algorithm = self._hash_algorithm
-        file_stat_list = list(_get_file_stats(
-            [self._args, self._kwargs],
-            target_hash_algorithm,
-            self._target_path_list+self._ignore_path_list,
-            self._ignore_directories))
-
-        other_arguments = list(_filter_non_files(
-            [self._reexecution_info['args_clean'],
-             self._reexecution_info['kwargs_clean']],
-            self._target_path_list,
-            self._ignore_path_list,
-            self._ignore_directories))
-
-        LOGGER.debug("file_stat_list: %s", file_stat_list)
-        LOGGER.debug("other_arguments: %s", other_arguments)
-
-        # add the file stat list to the already existing reexecution info
-        # dictionary that contains stats that should not change whether
-        # files have been created/updated/or not.
-        self._reexecution_info['file_stat_list'] = file_stat_list
-        self._reexecution_info['other_arguments'] = other_arguments
-
-        reexecution_string = '%s:%s:%s:%s:%s' % (
-            self._reexecution_info['func_name'],
-            self._reexecution_info['source_code_hash'],
-            self._reexecution_info['other_arguments'],
-            self._store_result,
-            # the x[2] is to only take the *hash* part of the 'file_stat'
-            str([x[2] for x in file_stat_list]))
-
-        self._task_reexecution_hash = hashlib.sha1(
-            reexecution_string.encode('utf-8')).hexdigest()
-        try:
-            database_result = _execute_sqlite(
-                """SELECT target_path_stats, result from taskgraph_data
-                    WHERE (task_reexecution_hash == ?)""",
-                self._task_database_path, mode='read_only',
-                argument_list=(self._task_reexecution_hash,), fetch='one')
-            if database_result is None:
-                LOGGER.debug(
-                    "not precalculated, Task hash does not "
-                    "exist (%s)", self.task_name)
-                LOGGER.debug("is_precalculated full task info: %s", self)
-                return False
-            result_target_path_stats = pickle.loads(database_result[0])
-            mismatched_target_file_list = []
-            for path, hash_algorithm, hash_string in result_target_path_stats:
-                if path not in self._target_path_list:
-                    mismatched_target_file_list.append(
-                        'Recorded path not in target path list %s' % path)
-                if not os.path.exists(path):
-                    mismatched_target_file_list.append(
-                        'Path not found: %s' % path)
-                    continue
-                elif hash_algorithm == 'exists':
-                    # this is the case where hash_algorithm == 'exists' but
-                    # we already know the file exists so we do nothing
-                    continue
-                if hash_algorithm == 'sizetimestamp':
-                    size, modified_time, actual_path = [
-                        x for x in hash_string.split('::')]
-                    if actual_path != path:
-                        mismatched_target_file_list.append(
-                            "Path names don't match\n"
-                            "cached: (%s)\nactual (%s)" % (path, actual_path))
-                    target_modified_time = os.path.getmtime(path)
-                    if not math.isclose(
-                            float(modified_time), target_modified_time):
-                        mismatched_target_file_list.append(
-                            "Modified times don't match "
-                            "cached: (%f) actual: (%f)" % (
-                                float(modified_time), target_modified_time))
-                        continue
-                    target_size = os.path.getsize(path)
-                    if float(size) != target_size:
-                        mismatched_target_file_list.append(
-                            "File sizes don't match "
-                            "cached: (%s) actual: (%s)" % (
-                                size, target_size))
-                else:
-                    target_hash = _hash_file(path, hash_algorithm)
-                    if hash_string != target_hash:
-                        mismatched_target_file_list.append(
-                            "File hashes are different. cached: (%s) "
-                            "actual: (%s)" % (hash_string, target_hash))
-            if mismatched_target_file_list:
-                LOGGER.warning(
-                    "not precalculated (%s), Task hash exists, "
-                    "but there are these mismatches: %s",
-                    self.task_name, '\n'.join(mismatched_target_file_list))
-                return False
-            if self._store_result:
-                self._result = pickle.loads(database_result[1])
-            LOGGER.debug("precalculated (%s)" % self)
-            return True
-        except EOFError:
-            LOGGER.exception("not precalculated %s, EOFError", self.task_name)
-            return False
-
-    def join(self, timeout=None):
-        """Block until task is complete, raise exception if runtime failed."""
-        LOGGER.debug(
-            "joining %s done executing: %s", self.task_name,
-            self.task_done_executing_event)
-        successful_wait = self.task_done_executing_event.wait(timeout)
-        if self.exception_object:
-            raise self.exception_object
-        return successful_wait
-
-    def get(self, timeout=None):
-        """Return the result of the ``func`` once it is ready.
-
-        If ``timeout`` is None, this call blocks until the task is complete
-        determined by a call to ``.join()``. Otherwise will wait up to
-        ``timeout`` seconds before raising a``RuntimeError`` if exceeded.
-
-        Args:
-            timeout (float): if not None this parameter is a floating point
-                number specifying a timeout for the operation in seconds.
-
-        Returns:
-            value of the result
-
-        Raises:
-            RuntimeError when ``timeout`` exceeded.
-            ValueError if ``store_result`` was set to ``False`` when the task
-                was created.
-
-        """
-        if not self._store_result:
-            raise ValueError(
-                'must set `store_result` to True in `add_task` to invoke this '
-                'function')
-        timeout = not self.join(timeout)
-        if timeout:
-            raise RuntimeError('call to get timed out')
-        return self._result
-
-
-def _get_file_stats(
-        base_value, hash_algorithm, ignore_list,
-        ignore_directories):
-    """Return fingerprints of any filepaths in ``base_value``.
-
-    Args:
-        base_value: any python value. Any file paths in ``base_value``
-            should be "os.path.norm"ed before this function is called.
-            contains filepaths in any nested structure.
-        hash_algorithm (string): either a hash function id that
-            exists in hashlib.algorithms_available, 'exists', or
-            'sizetimestamp'. Any paths to actual files in the arguments will be
-            digested with this algorithm. If value is 'sizetimestamp' the
-            digest will only use the normed path, size, and timestamp of any
-            files found in the arguments. This value is used when
-            determining whether a task is precalculated or its target
-            files can be copied to an equivalent task. Note if
-            ``hash_algorithm`` is 'sizetimestamp' the task will require the
-            same base path files to determine equality. If it is a
-            ``hashlib`` algorithm only file contents will be considered. If
-            this value is 'exists' the value of the hash will be 'exists'.
-        ignore_list (list): any paths found in this list are not included
-            as part of the file stats. All paths in this list should be
-            "os.path.norm"ed.
-        ignore_directories (boolean): If True directories are not
-            considered for filestats.
-
-
-    Return:
-        list of (path, hash_algorithm, hash) tuples for any filepaths found in
-            base_value or nested in base value that are not otherwise
-            ignored by the input parameters.
-
-    """
-    if isinstance(base_value, _VALID_PATH_TYPES):
-        try:
-            norm_path = _normalize_path(base_value)
-            if norm_path not in ignore_list and (
-                    not os.path.isdir(norm_path) or
-                    not ignore_directories) and os.path.exists(norm_path):
-                if hash_algorithm == 'exists':
-                    yield (norm_path, 'exists', 'exists')
-                else:
-                    yield (
-                        norm_path, hash_algorithm,
-                        _hash_file(norm_path, hash_algorithm))
-        except (OSError, ValueError):
-            # I ran across a ValueError when one of the os.path functions
-            # interpreted the value as a path that was too long.
-            # OSErrors could happen if there's coincidentally a directory we
-            # can't read or it's not a file or something else out of our
-            # control
-            LOGGER.exception(
-                "base_value couldn't be analyzed somehow '%s'", base_value)
-    elif isinstance(base_value, dict):
-        for key in base_value.keys():
-            value = base_value[key]
-            for stat in _get_file_stats(
-                    value, hash_algorithm, ignore_list, ignore_directories):
-                yield stat
-    elif isinstance(base_value, (list, set, tuple)):
-        for value in base_value:
-            for stat in _get_file_stats(
-                    value, hash_algorithm, ignore_list, ignore_directories):
-                yield stat
-
-
-def _filter_non_files(
-        base_value, keep_list, ignore_list, keep_directories):
-    """Remove any values that are files not in ignore list or directories.
-
-    Args:
-        base_value: any python value. Any file paths in ``base_value``
-            should be "os.path.norm"ed before this function is called.
-            contains filepaths in any nested structure.
-        keep_list (list): any paths found in this list are not filtered.
-            All paths in this list should be "os.path.norm"ed.
-        ignore_list (list): any paths found in this list are filtered.
-        keep_directories (boolean): If True directories are not filtered
-            out.
-
-    Return:
-        original``base_value`` with any nested file paths for files that
-        exist in the os.exists removed.
-
-    """
-    if isinstance(base_value, _VALID_PATH_TYPES):
-        try:
-            norm_path = _normalize_path(base_value)
-            if norm_path not in ignore_list and (norm_path in keep_list or (
-                    os.path.isdir(norm_path) and keep_directories) or
-                    not os.path.isfile(norm_path)):
-                yield norm_path
-        except (OSError, ValueError):
-            # I ran across a ValueError when one of the os.path functions
-            # interpreted the value as a path that was too long.
-            # OSErrors could happen if there's coincidentally a directory we
-            # can't read or it's not a file or something else out of our
-            # control
-            LOGGER.exception(
-                "base_value couldn't be analyzed somehow '%s'", base_value)
-    elif isinstance(base_value, dict):
-        for key in base_value.keys():
-            value = base_value[key]
-            for filter_value in _filter_non_files(
-                    value, keep_list, ignore_list, keep_directories):
-                yield (value, filter_value)
-    elif isinstance(base_value, (list, set, tuple)):
-        for value in base_value:
-            for filter_value in _filter_non_files(
-                    value, keep_list, ignore_list, keep_directories):
-                yield filter_value
-    else:
-        yield base_value
-
-
-def _scrub_task_args(base_value, target_path_list):
-    """Attempt to convert ``base_value`` to canonical values.
-
-    Any paths in ``base_value`` are normalized, any paths that are also in
-    the``target_path_list`` are replaced with a placeholder so that if
-    all other arguments are the same in ``base_value`` except target path
-    name the function will hash to the same.
-
-    This function can be called before the Task dependencies are satisfied
-    since it doesn't inspect any file stats on disk.
-
-    Args:
-        base_value: any python value
-        target_path_list (list): a list of strings that if found in
-            ``base_value`` should be replaced with 'in_target_path' so
-
-    Returns:
-        base_value with any functions replaced as strings and paths in
-            ``target_path_list`` with a 'target_path_list[n]' placeholder.
-
-    """
-    if callable(base_value):
-        try:
-            if not hasattr(Task, 'func_source_map'):
-                Task.func_source_map = {}
-            # memoize func source code because it's likely we'll import
-            # the same func many times and reflection is slow
-            if base_value not in Task.func_source_map:
-                Task.func_source_map[base_value] = (
-                    inspect.getsource(base_value)).replace(
-                        ' ', '').replace('\t', '')
-            source_code = Task.func_source_map[base_value]
-        except (IOError, TypeError):
-            # many reasons for this, for example, frozen Python code won't
-            # have source code, so just leave blank
-            source_code = ''
-        return '%s:%s' % (base_value.__name__, source_code)
-    elif isinstance(base_value, dict):
-        result_dict = {}
-        for key in base_value.keys():
-            result_dict[key] = _scrub_task_args(
-                base_value[key], target_path_list)
-        return result_dict
-    elif isinstance(base_value, (list, set, tuple)):
-        result_list = []
-        for value in base_value:
-            result_list.append(_scrub_task_args(value, target_path_list))
-        return type(base_value)(result_list)
-    elif isinstance(base_value, _VALID_PATH_TYPES):
-        normalized_path = _normalize_path(base_value)
-        if normalized_path in target_path_list:
-            return 'in_target_path_list'
-        else:
-            return normalized_path
-    else:
-        return base_value
-
-
-def _hash_file(file_path, hash_algorithm, buf_size=2**20):
-    """Return a hex digest of ``file_path``.
-
-    Args:
-        file_path (string): path to file to hash.
-        hash_algorithm (string): a hash function id that exists in
-            hashlib.algorithms_available or 'sizetimestamp'. If function id
-            is in hashlib.algorithms_available, the file contents are hashed
-            with that function and the fingerprint is returned. If value is
-            'sizetimestamp' the size and timestamp of the file are returned
-            in a string of the form
-            '[sizeinbytes]:[lastmodifiedtime]'.
-        buf_size (int): number of bytes to read from ``file_path`` at a time
-            for digesting.
-
-    Returns:
-        a hash hex digest computed with hash algorithm ``hash_algorithm``
-        of the binary contents of the file located at ``file_path``.
-
-    """
-    if hash_algorithm == 'sizetimestamp':
-        norm_path = _normalize_path(file_path)
-        return '%d::%f::%s' % (
-            os.path.getsize(norm_path), os.path.getmtime(norm_path),
-            norm_path)
-    hash_func = hashlib.new(hash_algorithm)
-    with open(file_path, 'rb') as f:
-        binary_data = f.read(buf_size)
-        while binary_data:
-            hash_func.update(binary_data)
-            binary_data = f.read(buf_size)
-    return hash_func.hexdigest()
-
-
-def _normalize_path(path):
-    """Convert ``path`` into normalized, normcase, absolute filepath."""
-    norm_path = os.path.normpath(path)
-    try:
-        abs_path = os.path.abspath(norm_path)
-    except TypeError:
-        # this occurs when encountering VERY long strings that might be
-        # interpreted as paths
-        LOGGER.warn(
-            "failed to abspath %s so returning normalized path instead")
-        abs_path = norm_path
-    return os.path.normcase(abs_path)
-
-
-@retrying.retry(
-    wait_exponential_multiplier=100, wait_exponential_max=3200,
-    stop_max_attempt_number=5)
-def _execute_sqlite(
-        sqlite_command, database_path, argument_list=None,
-        mode='read_only', execute='execute', fetch=None):
-    """Execute SQLite command and attempt retries on a failure.
-
-    Args:
-        sqlite_command (str): a well formatted SQLite command.
-        database_path (str): path to the SQLite database to operate on.
-        argument_list (list): ``execute == 'execute'`` then this list is passed
-            to the internal sqlite3 ``execute`` call.
-        mode (str): must be either 'read_only' or 'modify'.
-        execute (str): must be either 'execute' or 'script'.
-        fetch (str): if not ``None`` can be either 'all' or 'one'.
-            If not None the result of a fetch will be returned by this
-            function.
-
-    Returns:
-        result of fetch if ``fetch`` is not None.
-
-    """
-    cursor = None
-    connection = None
-    try:
-        if mode == 'read_only':
-            ro_uri = r'%s?mode=ro' % pathlib.Path(
-                os.path.abspath(database_path)).as_uri()
-            LOGGER.debug(
-                '%s exists: %s', ro_uri, os.path.exists(os.path.abspath(
-                    database_path)))
-            connection = sqlite3.connect(ro_uri, uri=True)
-        elif mode == 'modify':
-            connection = sqlite3.connect(database_path)
-        else:
-            raise ValueError('Unknown mode: %s' % mode)
-
-        if execute == 'execute':
-            if argument_list is None:
-                cursor = connection.execute(sqlite_command)
-            else:
-                cursor = connection.execute(sqlite_command, argument_list)
-        elif execute == 'script':
-            cursor = connection.executescript(sqlite_command)
-        else:
-            raise ValueError('Unknown execute mode: %s' % execute)
-
-        result = None
-        payload = None
-        if fetch == 'all':
-            payload = (cursor.fetchall())
-        elif fetch == 'one':
-            payload = (cursor.fetchone())
-        elif fetch is not None:
-            raise ValueError('Unknown fetch mode: %s' % fetch)
-        if payload is not None:
-            result = list(payload)
-        cursor.close()
-        connection.commit()
-        connection.close()
-        return result
-    except Exception:
-        LOGGER.exception('Exception on _execute_sqlite: %s', sqlite_command)
-        if cursor is not None:
-            cursor.close()
-        if connection is not None:
-            connection.commit()
-            connection.close()
-        raise
+"""Task graph framework."""
+from pkg_resources import get_distribution
+import collections
+import hashlib
+import inspect
+import logging
+import logging.handlers
+import math
+import multiprocessing
+import multiprocessing.pool
+import os
+import pathlib
+import pickle
+import pprint
+import queue
+import shutil
+import sqlite3
+import threading
+import time
+
+import retrying
+
+__version__ = get_distribution('taskgraph').version
+
+
+_VALID_PATH_TYPES = (str, pathlib.Path)
+_TASKGRAPH_DATABASE_FILENAME = 'taskgraph_data.db'
+
+try:
+    import psutil
+    HAS_PSUTIL = True
+    if psutil.WINDOWS:
+        # Windows' scheduler doesn't use POSIX niceness.
+        PROCESS_LOW_PRIORITY = psutil.BELOW_NORMAL_PRIORITY_CLASS
+    else:
+        # On POSIX, use system niceness.
+        # -20 is high priority, 0 is normal priority, 19 is low priority.
+        # 10 here is an arbitrary selection that's probably nice enough.
+        PROCESS_LOW_PRIORITY = 10
+except ImportError:
+    HAS_PSUTIL = False
+
+LOGGER = logging.getLogger(__name__)
+_MAX_TIMEOUT = 5.0  # amount of time to wait for threads to terminate
+
+
+# We want our processing pool to be nondeamonic so that workers could use
+# multiprocessing if desired (deamonic processes cannot start new processes)
+# the following bit of code to do this was taken from
+# https://stackoverflow.com/a/8963618/42897
+class NoDaemonProcess(multiprocessing.Process):
+    """Make 'daemon' attribute always return False."""
+    @property
+    def daemon(self):
+        """Return False indicating not a daemon process."""
+        return False
+
+    @daemon.setter
+    def daemon(self, value):
+        """Do not allow daemon value to be overriden."""
+        pass
+
+
+class NoDaemonContext(type(multiprocessing.get_context('spawn'))):
+    """From https://stackoverflow.com/a/8963618/42897.
+
+    "As the current implementation of multiprocessing [3.7+] has been
+    extensively refactored to be based on contexts, we need to provide a
+    NoDaemonContext class that has our NoDaemonProcess as attribute.
+    [NonDaemonicPool] will then use that context instead of the default
+    one." "spawn" is chosen as default since that is the default and only
+    context option for Windows and is the default option for Mac OS as
+    well since 3.8.
+
+    """
+    Process = NoDaemonProcess
+
+
+class NonDaemonicPool(multiprocessing.pool.Pool):
+    """NonDaemonic Process Pool."""
+
+    def __init__(self, *args, **kwargs):
+        """Invoking super to set the context of Pool class explicitly."""
+        kwargs['context'] = NoDaemonContext()
+        super(NonDaemonicPool, self).__init__(*args, **kwargs)
+
+
+def _null_func():
+    """Used when func=None on add_task."""
+    return None
+
+
+def _initialize_logging_to_queue(logging_queue):
+    """Add a synchronized queue to a new process.
+
+    This is intended to be called as an initialization function to
+    ``multiprocessing.Pool`` to establish logging from a Pool worker to the
+    main python process via a multiprocessing Queue.
+
+    Args:
+        logging_queue (multiprocessing.Queue): The queue to use for passing
+            log records back to the main process.
+
+    Returns:
+        None
+
+    """
+    root_logger = logging.getLogger()
+
+    # By the time this function is called, `root_logger` has a copy of all of
+    # the logging handlers registered to it within the parent process, which
+    # leads to duplicate logging in some cases.  By removing all of the
+    # handlers here, we ensure that log messages can only be passed back to the
+    # parent process by the `logging_queue`, where they will be handled.
+    for handler in root_logger.handlers[:]:
+        root_logger.removeHandler(handler)
+
+    root_logger.setLevel(logging.NOTSET)
+    handler = logging.handlers.QueueHandler(logging_queue)
+    root_logger.addHandler(handler)
+
+
+def _create_taskgraph_table_schema(taskgraph_database_path):
+    """Create database exists and/or ensures it is compatible and recreate.
+
+    Args:
+        taskgraph_database_path (str): path to an existing database or desired
+            location of a new database.
+
+    Returns:
+        None.
+
+    """
+    sql_create_projects_table_script = (
+        """
+        CREATE TABLE taskgraph_data (
+            task_reexecution_hash TEXT NOT NULL,
+            target_path_stats BLOB NOT NULL,
+            result BLOB NOT NULL,
+            PRIMARY KEY (task_reexecution_hash)
+        );
+        CREATE TABLE global_variables (
+            key TEXT NOT NULL,
+            value BLOB,
+            PRIMARY KEY (key)
+        );
+        """)
+
+    table_valid = True
+    expected_table_column_name_map = {
+        'taskgraph_data': [
+            'task_reexecution_hash', 'target_path_stats', 'result'],
+        'global_variables': ['key', 'value']}
+    if os.path.exists(taskgraph_database_path):
+        try:
+            # check that the tables exist and the column names are as expected
+            for expected_table_name in expected_table_column_name_map:
+                table_result = _execute_sqlite(
+                    '''
+                    SELECT name
+                    FROM sqlite_master
+                    WHERE type='table' AND name=?
+                    ''', taskgraph_database_path,
+                    argument_list=[expected_table_name],
+                    mode='read_only', execute='execute', fetch='all')
+                if not table_result:
+                    raise ValueError(f'missing table {expected_table_name}')
+
+                # this query returns a list of results of the form
+                # [(0, 'task_reexecution_hash', 'TEXT', 1, None, 1), ... ]
+                # we'll just check that the header names are the same, no
+                # need to be super aggressive, also need to construct the
+                # PRAGMA string directly since it doesn't take arguments
+                table_info_result = _execute_sqlite(
+                    f'PRAGMA table_info({expected_table_name})',
+                    taskgraph_database_path, mode='read_only',
+                    execute='execute', fetch='all')
+
+                expected_column_names = expected_table_column_name_map[
+                    expected_table_name]
+                header_count = 0
+                for header_line in table_info_result:
+                    column_name = header_line[1]
+                    if column_name not in expected_column_names:
+                        raise ValueError(
+                            f'expected {column_name} in table '
+                            f'{expected_table_name} but not found')
+                    header_count += 1
+                if header_count < len(expected_column_names):
+                    raise ValueError(
+                        f'found only {header_count} of an expected '
+                        f'{len(expected_column_names)} columns in table '
+                        f'{expected_table_name}')
+                if not table_info_result:
+                    raise ValueError(f'missing table {expected_table_name}')
+        except Exception:
+            # catch all "Exception"s because anything that goes wrong while
+            # checking the database should be considered a bad database and we
+            # should make a new one.
+            LOGGER.exception(
+                f'{taskgraph_database_path} exists, but is incompatible '
+                'somehow. Deleting and making a new one.')
+            os.remove(taskgraph_database_path)
+            table_valid = False
+    else:
+        # table does not exist
+        table_valid = False
+
+    if not table_valid:
+        # create the base table
+        _execute_sqlite(
+            sql_create_projects_table_script, taskgraph_database_path,
+            mode='modify', execute='script')
+        # set the database version
+        _execute_sqlite(
+            '''
+            INSERT OR REPLACE INTO global_variables
+            VALUES ("version", ?)
+            ''', taskgraph_database_path, mode='modify',
+            argument_list=(__version__,))
+
+
+class TaskGraph(object):
+    """Encapsulates the worker and tasks states for parallel processing."""
+
+    def __init__(
+            self, taskgraph_cache_dir_path, n_workers,
+            reporting_interval=None):
+        """Create a task graph.
+
+        Creates an object for building task graphs, executing them,
+        parallelizing independent work notes, and avoiding repeated calls.
+
+        Args:
+            taskgraph_cache_dir_path (string): path to a directory that
+                either contains a taskgraph cache from a previous instance or
+                will create a new one if none exists.
+            n_workers (int): number of parallel *subprocess* workers to allow
+                during task graph execution.  If set to 0, don't use
+                subprocesses.  If set to <0, use only the main thread for any
+                execution and scheduling. In the case of the latter,
+                ``add_task`` will be a blocking call.
+            reporting_interval (scalar): if not None, report status of task
+                graph every ``reporting_interval`` seconds.
+
+        """
+        try:
+            os.makedirs(taskgraph_cache_dir_path)
+        except OSError:
+            LOGGER.debug(
+                "%s already exists, no need to make it",
+                taskgraph_cache_dir_path)
+
+        self._taskgraph_cache_dir_path = taskgraph_cache_dir_path
+
+        # this variable is used to print accurate representation of how many
+        # tasks have been completed in the logging output.
+        self._added_task_count = 0
+
+        # use this to keep track of all the tasks added to the graph by their
+        # task hashes. Used to determine if an identical task has been added
+        # to the taskgraph during `add_task`
+        self._task_hash_map = dict()
+
+        # use this to keep track of all the tasks added to the graph by their
+        # task names. Used to map a unique task name to the task object it
+        # represents
+        self._task_name_map = dict()
+
+        # used to remember if task_graph has been closed
+        self._closed = False
+
+        # keep track if the task graph has been forcibly terminated
+        self._terminated = False
+
+        # if n_workers > 0 this will be a multiprocessing pool used to execute
+        # the __call__ functions in Tasks
+        self._worker_pool = None
+
+        # If n_workers > 0 this will be a threading.Thread used to propagate
+        # log records from another process into the current process.
+        self._logging_monitor_thread = None
+
+        # If n_workers > 0, this will be a multiprocessing.Queue used to pass
+        # log records from the process pool to the parent process.
+        self._logging_queue = None
+
+        # keeps track of the tasks currently being processed for logging.
+        self._active_task_list = []
+
+        # keeps track of how many tasks have all their dependencies satisfied
+        # and are waiting for a worker
+        self._task_waiting_count = 0
+
+        # this might hold the threads to execute tasks if n_workers >= 0
+        self._task_executor_thread_list = []
+
+        # executor threads wait on this event that gets set when new tasks are
+        # added to the queue. If the queue is empty an executor will clear
+        # the event to halt other executors
+        self._executor_ready_event = threading.Event()
+
+        # tasks that have all their dependencies satisfied go in this queue
+        # and can be executed immediately
+        self._task_ready_priority_queue = queue.PriorityQueue()
+
+        # maps a list of task names that need to be executed before the key
+        # task can
+        self._task_dependent_map = collections.defaultdict(set)
+
+        # maps a list of task names that are dependent to a task
+        self._dependent_task_map = collections.defaultdict(set)
+
+        # tasks that complete are added to this set
+        self._completed_task_names = set()
+
+        self._task_database_path = os.path.join(
+            self._taskgraph_cache_dir_path, _TASKGRAPH_DATABASE_FILENAME)
+
+        # create new table if needed
+        _create_taskgraph_table_schema(self._task_database_path)
+
+        # check the version of the database and warn if a problem
+        local_version = _execute_sqlite(
+            '''
+            SELECT value
+            FROM global_variables
+            WHERE key=?
+            ''', self._task_database_path, mode='read_only',
+            fetch='one', argument_list=['version'])[0]
+        if local_version != __version__:
+            LOGGER.warn(
+                f'the database located at {self._task_database_path} was '
+                f'created with TaskGraph version {local_version} but the '
+                f'current version is {__version__}')
+
+        # no need to set up schedulers if n_workers is single threaded
+        self._n_workers = n_workers
+        if n_workers < 0:
+            return
+
+        # start concurrent reporting of taskgraph if reporting interval is set
+        self._reporting_interval = reporting_interval
+        if reporting_interval is not None:
+            self._execution_monitor_wait_event = threading.Event()
+            self._execution_monitor_thread = threading.Thread(
+                target=self._execution_monitor,
+                args=(self._execution_monitor_wait_event,),
+                name='_execution_monitor')
+            # make it a daemon so we don't have to figure out how to
+            # close it when execution complete
+            self._execution_monitor_thread.daemon = True
+            self._execution_monitor_thread.start()
+
+        # launch executor threads
+        self._executor_thread_count = max(0, n_workers)
+        for thread_id in range(max(1, n_workers)):
+            task_executor_thread = threading.Thread(
+                target=self._task_executor,
+                name='task_executor_%s' % thread_id)
+            # make daemons in case there's a catastrophic error the main
+            # thread won't hang
+            task_executor_thread.daemon = True
+            task_executor_thread.start()
+            self._task_executor_thread_list.append(task_executor_thread)
+
+        # set up multiprocessing if n_workers > 0
+        if n_workers > 0:
+            self._logging_queue = multiprocessing.Queue()
+            self._worker_pool = NonDaemonicPool(
+                n_workers, initializer=_initialize_logging_to_queue,
+                initargs=(self._logging_queue,))
+            self._logging_monitor_thread = threading.Thread(
+                target=self._handle_logs_from_processes,
+                args=(self._logging_queue,))
+
+            self._logging_monitor_thread.daemon = True
+            self._logging_monitor_thread.start()
+            if HAS_PSUTIL:
+                parent = psutil.Process()
+                parent.nice(PROCESS_LOW_PRIORITY)
+                for child in parent.children():
+                    try:
+                        child.nice(PROCESS_LOW_PRIORITY)
+                    except psutil.NoSuchProcess:
+                        LOGGER.warning(
+                            "NoSuchProcess exception encountered when trying "
+                            "to nice %s. This might be a bug in `psutil` so "
+                            "it should be okay to ignore.")
+
+    def __del__(self):
+        """Ensure all threads have been joined for cleanup."""
+        try:
+            # it's possible the global state is not well defined, so just in
+            # case we'll wrap it all up in a try/except
+            self._terminated = True
+            if self._executor_ready_event:
+                # alert executors to check that _terminated is True
+                self._executor_ready_event.set()
+            LOGGER.debug("shutting down workers")
+            if self._worker_pool:
+                self._worker_pool.close()
+                self._worker_pool.terminate()
+                self._worker_pool = None
+
+            if self._logging_queue:
+                # Close down the logging monitor thread.
+                self._logging_queue.put(None)
+                self._logging_monitor_thread.join(_MAX_TIMEOUT)
+                # drain the queue if anything is left
+                while True:
+                    try:
+                        x = self._logging_queue.get_nowait()
+                        LOGGER.debug(
+                            "the logging queue had this in it: %s", x)
+                    except Exception:
+                        LOGGER.exception(
+                            "Expected an empty logging queue, but if the "
+                            "TaskGraph were being terminated it's possible "
+                            "this object is corrupt and we'd get a different "
+                            "kind of exception like EOF. In any case we "
+                            "should always stop trying to drain the queue "
+                            "in the case of an Exception.")
+                        break
+
+            if self._n_workers >= 0:
+                self._executor_ready_event.set()
+                for executor_thread in self._task_executor_thread_list:
+                    try:
+                        executor_thread.join(_MAX_TIMEOUT)
+                        timedout = executor_thread.is_alive()
+                        if timedout:
+                            LOGGER.debug(
+                                'task executor thread timed out %s',
+                                executor_thread)
+                    except Exception:
+                        LOGGER.exception(
+                            "Exception when joining %s", executor_thread)
+                if self._reporting_interval is not None:
+                    LOGGER.debug("joining _monitor_thread.")
+                    if self._logging_queue:
+                        self._logging_queue.put(None)
+                    self._execution_monitor_wait_event.set()
+                    self._execution_monitor_thread.join(_MAX_TIMEOUT)
+                    timedout = self._execution_monitor_thread.is_alive()
+                    if timedout:
+                        LOGGER.debug(
+                            '_monitor_thread %s timed out',
+                            self._execution_monitor_thread)
+                    for task in self._task_hash_map.values():
+                        # this is a shortcut to get the tasks to mark as joined
+                        task.task_done_executing_event.set()
+
+            # drain the task ready queue if there's anything left
+            while True:
+                try:
+                    x = self._task_ready_priority_queue.get_nowait()
+                    LOGGER.debug(
+                        "task_ready_priority_queue not empty contains: %s", x)
+                except queue.Empty:
+                    break
+            LOGGER.debug('taskgraph terminated')
+        except Exception:
+            LOGGER.exception('exception occurred during __del__')
+
+    def _task_executor(self):
+        """Worker that executes Tasks that have satisfied dependencies."""
+        while True:
+            # this event blocks until the task graph has signaled it wants
+            # the executors to read the state of the queue or a stop event or
+            # a timeout exceeded just to protect against a worst case deadlock
+            self._executor_ready_event.wait(_MAX_TIMEOUT)
+            # this lock synchronizes changes between the queue and
+            # executor_ready_event
+            if self._terminated:
+                LOGGER.debug(
+                    "taskgraph is terminated, ending %s",
+                    threading.currentThread())
+                break
+            task = None
+            try:
+                task = self._task_ready_priority_queue.get_nowait()
+                self._task_waiting_count -= 1
+                task_name_time_tuple = (task.task_name, time.time())
+                self._active_task_list.append(task_name_time_tuple)
+            except queue.Empty:
+                # no tasks are waiting could be because the taskgraph is
+                # closed or because the queue is just empty.
+                if (self._closed and len(self._completed_task_names) ==
+                        self._added_task_count):
+                    # the graph is closed and there are as many completed tasks
+                    # as there are added tasks, so none left. The executor can
+                    # terminate.
+                    self._executor_thread_count -= 1
+                    if self._executor_thread_count == 0 and self._worker_pool:
+                        # only the last executor should terminate the worker
+                        # pool, because otherwise who knows if it's still
+                        # executing anything
+                        try:
+                            self._worker_pool.close()
+                            self._worker_pool.terminate()
+                            self._worker_pool = None
+                        except Exception:
+                            # there's the possibility for a race condition here
+                            # where another thread already closed the worker
+                            # pool, so just guard against it
+                            LOGGER.warn('worker pool was already closed')
+                    LOGGER.debug(
+                        "no tasks are pending and taskgraph closed, normally "
+                        "terminating executor %s." % threading.currentThread())
+                    break
+                else:
+                    # there's still the possibility for work to be added or
+                    # still work in the pipeline
+                    self._executor_ready_event.clear()
+            if task is None:
+                continue
+            try:
+                task._call()
+                task.task_done_executing_event.set()
+            except Exception as e:
+                # An error occurred on a call, terminate the taskgraph
+                task.exception_object = e
+                LOGGER.exception(
+                    'A taskgraph _task_executor failed on Task '
+                    '%s. Terminating taskgraph.', task.task_name)
+                self._terminate()
+                break
+
+            LOGGER.debug(
+                "task %s is complete, checking to see if any dependent "
+                "tasks can be executed now", task.task_name)
+            self._completed_task_names.add(task.task_name)
+            self._active_task_list.remove(task_name_time_tuple)
+            for waiting_task_name in (
+                    self._task_dependent_map[task.task_name]):
+                # remove `task` from the set of tasks that
+                # `waiting_task` was waiting on.
+                self._dependent_task_map[waiting_task_name].remove(
+                    task.task_name)
+                # if there aren't any left, we can push `waiting_task`
+                # to the work queue
+                if not self._dependent_task_map[waiting_task_name]:
+                    # if we removed the last task we can put it to the
+                    # work queue
+                    LOGGER.debug(
+                        "Task %s is ready for processing, sending to "
+                        "task_ready_priority_queue",
+                        waiting_task_name)
+                    del self._dependent_task_map[waiting_task_name]
+                    self._task_ready_priority_queue.put(
+                        self._task_name_map[waiting_task_name])
+                    self._task_waiting_count += 1
+                    # indicate to executors there is work to do
+                    self._executor_ready_event.set()
+            del self._task_dependent_map[task.task_name]
+            # this extra set ensures that recently emptied map won't get
+            # ignored by the executor if no work is left to do and the graph is
+            # closed
+            self._executor_ready_event.set()
+            LOGGER.debug("task %s done processing", task.task_name)
+        LOGGER.debug("task executor shutting down")
+
+    def add_task(
+            self, func=None, args=None, kwargs=None, task_name=None,
+            target_path_list=None, ignore_path_list=None,
+            hash_target_files=True, dependent_task_list=None,
+            ignore_directories=True, priority=0,
+            hash_algorithm='sizetimestamp', copy_duplicate_artifact=False,
+            hardlink_allowed=False, transient_run=False, store_result=False):
+        """Add a task to the task graph.
+
+        Args:
+            func (callable): target function
+            args (list): argument list for ``func``
+            kwargs (dict): keyword arguments for ``func``
+            target_path_list (list): if not None, a list of file paths that
+                are expected to be output by ``func``.  If any of these paths
+                don't exist, or their timestamp is earlier than an input
+                arg or work token, func will be executed.
+
+                If ``None``, any identical calls to ``add_task`` will be
+                skipped for the TaskGraph object. A future TaskGraph object
+                will re-run an exact call once for its lifetime. The reasoning
+                is that it is likely the user wishes to run a target-less task
+                once for the lifetime of a task-graph, but would otherwise not
+                have a transient result that could be re-used in a future
+                instantiation of a TaskGraph object.
+
+            task_name (string): if not None, this value is used to identify
+                the task in logging messages.
+            ignore_path_list (list): list of file paths that could be in
+                args/kwargs that should be ignored when considering timestamp
+                hashes.
+            hash_target_files (bool): If True, the hash value of the target
+                files will be recorded to determine if a future run of this
+                function is precalculated. If False, this function only notes
+                the existence of the target files before determining if
+                a function call is precalculated.
+            dependent_task_list (list): list of ``Task``s that this task must
+                ``join`` before executing.
+            ignore_directories (boolean): if the existence/timestamp of any
+                directories discovered in args or kwargs is used as part
+                of the work token hash.
+            priority (numeric): the priority of a task is considered when
+                there is more than one task whose dependencies have been
+                met and are ready for scheduling. Tasks are inserted into the
+                work queue in order of decreasing priority value
+                (priority 10 is higher than priority 1). This value can be
+                positive, negative, and/or floating point.
+            hash_algorithm (string): either a hash function id that
+                exists in hashlib.algorithms_available or 'sizetimestamp'.
+                Any paths to actual files in the arguments will be digested
+                with this algorithm. If value is 'sizetimestamp' the digest
+                will only use the normed path, size, and timestamp of any
+                files found in the arguments. This value is used when
+                determining whether a task is precalculated or its target
+                files can be copied to an equivalent task. Note if
+                ``hash_algorithm`` is 'sizetimestamp' the task will require the
+                same base path files to determine equality. If it is a
+                ``hashlib`` algorithm only file contents will be considered.
+            copy_duplicate_artifact (bool): if True and the Tasks'
+                argument signature matches a previous Tasks without direct
+                comparison of the target path files in the arguments other
+                than their positions in the target path list, the target
+                artifacts from a previously successful Task execution will
+                be copied to the new one.
+            hardlink_allowed (bool): if ``copy_duplicate_artifact`` is True,
+                this will allow a hardlink rather than a copy when needed.
+            transient_run (bool): if True a call with an identical execution
+                hash will be reexecuted on a subsequent instantiation of a
+                future TaskGraph object. If a duplicate task is submitted
+                to the same object it will not be re-run in any scenario.
+                Otherwise if False, subsequent tasks with an identical
+                execution hash will be skipped.
+            store_result (bool): If True, the result of ``func`` will be stored
+                in the TaskGraph database and retrieveable with a call to
+                ``.get()`` on a ``Task`` object.
+
+        Returns:
+            Task which was just added to the graph or an existing Task that
+            has the same signature and has already been added to the
+            TaskGraph.
+
+        Raises:
+            ValueError if objects are passed to the dependent task list that
+                are not Tasks.
+            ValueError if ``add_task`` is invoked after the ``TaskGraph`` is
+                closed.
+            RuntimeError if ``add_task`` is invoked after ``TaskGraph`` has
+                reached a terminate state.
+
+        """
+        try:
+            if self._terminated:
+                raise RuntimeError(
+                    "add_task when Taskgraph is terminated.")
+            if self._closed:
+                raise ValueError(
+                    "The task graph is closed and cannot accept more "
+                    "tasks.")
+            self._added_task_count += 1
+            if args is None:
+                args = []
+            if kwargs is None:
+                kwargs = {}
+            if task_name is None:
+                task_name = 'UNNAMED TASK'
+            if dependent_task_list is None:
+                dependent_task_list = []
+            if target_path_list is None:
+                target_path_list = []
+            if ignore_path_list is None:
+                ignore_path_list = []
+            if func is None:
+                func = _null_func
+
+            # this is a pretty common error to accidentally not pass a
+            # Task to the dependent task list.
+            if any(not isinstance(task, Task)
+                   for task in dependent_task_list):
+                raise ValueError(
+                    "Objects passed to dependent task list that are not "
+                    "tasks: %s", dependent_task_list)
+
+            task_name = '%s (%d)' % (task_name, len(self._task_hash_map))
+            new_task = Task(
+                task_name, func, args, kwargs, target_path_list,
+                ignore_path_list, hash_target_files, ignore_directories,
+                transient_run, self._worker_pool,
+                self._taskgraph_cache_dir_path, priority, hash_algorithm,
+                copy_duplicate_artifact, hardlink_allowed, store_result,
+                self._task_database_path)
+
+            self._task_name_map[new_task.task_name] = new_task
+            # it may be this task was already created in an earlier call,
+            # use that object in its place
+            if new_task in self._task_hash_map:
+                duplicate_task = self._task_hash_map[new_task]
+                new_task_target_set = set(new_task._target_path_list)
+                duplicate_task_target_set = set(
+                    duplicate_task._target_path_list)
+                if new_task_target_set == duplicate_task_target_set:
+                    LOGGER.warning(
+                        "A duplicate task was submitted: %s original: %s",
+                        new_task, self._task_hash_map[new_task])
+                    return duplicate_task
+                disjoint_target_set = (
+                    new_task_target_set.symmetric_difference(
+                        duplicate_task_target_set))
+                if len(disjoint_target_set) == (
+                        len(new_task_target_set) +
+                        len(duplicate_task_target_set)):
+                    if duplicate_task not in dependent_task_list:
+                        LOGGER.info(
+                            "A task was created that had an identical "
+                            "args signature sans target paths, but a "
+                            "different target_path_list of the same "
+                            "length. To avoid recomputation, dynamically "
+                            "adding previous Task (%s) as a dependent "
+                            "task to this one (%s).",
+                            duplicate_task.task_name, task_name)
+                        dependent_task_list = (
+                            dependent_task_list + [duplicate_task])
+                else:
+                    raise RuntimeError(
+                        "A task was created that has the same arguments "
+                        "as another task, but only partially different "
+                        "expected target paths. This runs the risk of "
+                        "unpredictably overwriting output so treating as "
+                        "a runtime error: submitted task: %s, existing "
+                        "task: %s" % (new_task, duplicate_task))
+            self._task_hash_map[new_task] = new_task
+            if self._n_workers < 0:
+                # call directly if single threaded
+                new_task._call()
+            else:
+                # determine if task is ready or is dependent on other
+                # tasks
+                LOGGER.debug(
+                    "multithreaded: %s sending to new task queue.",
+                    task_name)
+                outstanding_dep_task_name_list = [
+                    dep_task.task_name for dep_task in dependent_task_list
+                    if dep_task.task_name
+                    not in self._completed_task_names]
+                if not outstanding_dep_task_name_list:
+                    LOGGER.debug(
+                        "sending task %s right away", new_task.task_name)
+                    self._task_ready_priority_queue.put(new_task)
+                    self._task_waiting_count += 1
+                    self._executor_ready_event.set()
+                else:
+                    # there are unresolved tasks that the waiting
+                    # process scheduler has not been notified of.
+                    # Record dependencies.
+                    for dep_task_name in outstanding_dep_task_name_list:
+                        # record tasks that are dependent on dep_task_name
+                        self._task_dependent_map[dep_task_name].add(
+                            new_task.task_name)
+                        # record tasks that new_task depends on
+                        self._dependent_task_map[new_task.task_name].add(
+                            dep_task_name)
+            return new_task
+
+        except Exception:
+            # something went wrong, shut down the taskgraph
+            LOGGER.exception(
+                "Something went wrong when adding task %s, "
+                "terminating taskgraph.", task_name)
+            self._terminate()
+            raise
+
+    def _handle_logs_from_processes(self, queue_):
+        LOGGER.debug('Starting logging worker')
+        while True:
+            record = queue_.get()
+            if record is None:
+                break
+            logger = logging.getLogger(record.name)
+            logger.handle(record)
+        LOGGER.debug('_handle_logs_from_processes shutting down')
+
+    def _execution_monitor(self, monitor_wait_event):
+        """Log state of taskgraph every ``self._reporting_interval`` seconds.
+
+        Args:
+            monitor_wait_event (threading.Event): used to sleep the monitor
+                for``self._reporting_interval`` seconds, or to wake up to
+                terminate for shutdown.
+
+        Returns:
+            None.
+
+        """
+        start_time = time.time()
+        while True:
+            if self._terminated:
+                break
+            active_task_count = len(self._active_task_list)
+            queue_length = self._task_ready_priority_queue.qsize()
+            active_task_message = '\n'.join(
+                ['\t%s: executing for %.2fs' % (
+                    task_name, time.time() - task_time)
+                 for task_name, task_time in self._active_task_list])
+
+            completed_tasks = len(self._completed_task_names)
+            percent_complete = 0.0
+            if self._added_task_count > 0:
+                percent_complete = 100.0 * (
+                    float(completed_tasks) / self._added_task_count)
+
+            LOGGER.info(
+                "\n\ttaskgraph execution status: tasks added: %d \n"
+                "\ttasks complete: %d (%.1f%%) \n"
+                "\ttasks waiting for a free worker: %d (qsize: %d)\n"
+                "\ttasks executing (%d): graph is %s\n%s",
+                self._added_task_count, completed_tasks, percent_complete,
+                self._task_waiting_count, queue_length, active_task_count,
+                'closed' if self._closed else 'open',
+                active_task_message)
+
+            monitor_wait_event.wait(
+                timeout=self._reporting_interval - (
+                    (time.time() - start_time)) % self._reporting_interval)
+        LOGGER.debug("_execution monitor shutting down")
+
+    def join(self, timeout=None):
+        """Join all threads in the graph.
+
+        Args:
+            timeout (float): if not none will attempt to join subtasks with
+                this value. If a subtask times out, the whole function will
+                timeout.
+
+        Returns:
+            True if successful join, False if timed out.
+
+        """
+        LOGGER.debug("joining taskgraph")
+        if self._n_workers < 0 or self._terminated:
+            return True
+        try:
+            LOGGER.debug("attempting to join threads")
+            timedout = False
+            for task in self._task_hash_map.values():
+                LOGGER.debug("attempting to join task %s", task.task_name)
+                timedout = not task.join(timeout)
+                LOGGER.debug("task %s was joined", task.task_name)
+                # if the last task timed out then we want to timeout for all
+                # of the task graph
+                if timedout:
+                    LOGGER.info(
+                        "task %s timed out in graph join", task.task_name)
+                    return False
+            if self._closed and self._logging_queue:
+                # Close down the taskgraph
+                self._terminate()
+            return True
+        except Exception:
+            # If there's an exception on a join it means that a task failed
+            # to execute correctly. Print a helpful message then terminate the
+            # taskgraph object.
+            LOGGER.exception(
+                "Exception raised when joining task %s. It's possible "
+                "that this task did not cause the exception, rather another "
+                "exception terminated the task_graph. Check the log to see "
+                "if there are other exceptions.", task)
+            self._terminate()
+            raise
+
+    def close(self):
+        """Prevent future tasks from being added to the work queue."""
+        LOGGER.debug("Closing taskgraph.")
+        if self._closed:
+            return
+        self._closed = True
+        # this wakes up all the executors and any that wouldn't otherwise
+        # have work to do will see there are no tasks left and terminate
+        self._executor_ready_event.set()
+        LOGGER.debug("taskgraph closed")
+
+    def _terminate(self):
+        """Immediately terminate remaining task graph computation."""
+        LOGGER.debug(
+            "Invoking terminate. already terminated? %s", self._terminated)
+        if self._terminated:
+            return
+        self._terminated = True
+
+        if self._logging_queue:
+            self._logging_queue.put(None)
+
+        for task in self._task_hash_map.values():
+            LOGGER.debug("setting task done for %s", task.task_name)
+            task.task_done_executing_event.set()
+
+        if self._worker_pool:
+            self._worker_pool.close()
+            self._worker_pool.terminate()
+
+        self._executor_ready_event.set()
+
+
+class Task(object):
+    """Encapsulates work/task state for multiprocessing."""
+
+    def __init__(
+            self, task_name, func, args, kwargs, target_path_list,
+            ignore_path_list, hash_target_files, ignore_directories,
+            transient_run, worker_pool, cache_dir, priority, hash_algorithm,
+            copy_duplicate_artifact, hardlink_allowed, store_result,
+            task_database_path):
+        """Make a Task.
+
+        Args:
+            task_name (int): unique task id from the task graph.
+            func (function): a function that takes the argument list
+               ``args``
+            args (tuple): a list of arguments to pass to ``func``.  Can be
+                None.
+            kwargs (dict): keyword arguments to pass to ``func``.  Can be
+                None.
+            target_path_list (list): a list of filepaths that this task
+                should generate.
+            ignore_path_list (list): list of file paths that could be in
+                args/kwargs that should be ignored when considering timestamp
+                hashes.
+            hash_target_files (bool): If True, the hash value of the target
+                files will be recorded to determine if a future run of this
+                function is precalculated. If False, this function only notes
+                the existence of the target files before determining if
+                a function call is precalculated.
+            ignore_directories (bool): if the existence/timestamp of any
+                directories discovered in args or kwargs is used as part
+                of the work token hash.
+            transient_run (bool): if True a call with an identical execution
+                hash will be reexecuted on a subsequent instantiation of a
+                future TaskGraph object. If a duplicate task is submitted
+                to the same object it will not be re-run in any scenario.
+                Otherwise if False, subsequent tasks with an identical
+                execution hash will be skipped.
+            worker_pool (multiprocessing.Pool): if not None, is a
+                multiprocessing pool that can be used for ``_call`` execution.
+            cache_dir (string): path to a directory to both write and expect
+                data recorded from a previous Taskgraph run.
+            priority (numeric): the priority of a task is considered when
+                there is more than one task whose dependencies have been
+                met and are ready for scheduling. Tasks are inserted into the
+                work queue in order of decreasing priority. This value can be
+                positive, negative, and/or floating point.
+            hash_algorithm (string): either a hash function id that
+                exists in hashlib.algorithms_available or 'sizetimestamp'.
+                Any paths to actual files in the arguments will be digested
+                with this algorithm. If value is 'sizetimestamp' the digest
+                will only use the normed path, size, and timestamp of any
+                files found in the arguments.
+            copy_duplicate_artifact (bool): if true and the Tasks'
+                argument signature matches a previous Tasks without direct
+                comparison of the target path files in the arguments other
+                than their positions in the target path list, the target
+                artifacts from a previously successful Task execution will
+                be copied to the new one.
+            hardlink_allowed (bool): if ``copy_duplicate_artifact`` is True,
+                this allows taskgraph to create a hardlink rather than make a
+                direct copy.
+            store_result (bool): If true, the result of ``func`` will be
+                stored in the TaskGraph database and retrievable with a call
+                to ``.get()`` on the Task object.
+            task_database_path (str): path to an SQLITE database that has
+                table named "taskgraph_data" with the three fields:
+                    task_hash TEXT NOT NULL,
+                    target_path_stats BLOB NOT NULL
+                    result BLOB NOT NULL
+                If a call is successful its hash is inserted/updated in the
+                table, the target_path_stats stores the base/target stats
+                for the target files created by the call and listed in
+                ``target_path_list``, and the result of ``func`` is stored in
+                ``result``.
+
+        """
+        # it is a common error to accidentally pass a non string as to the
+        # target path list, this terminates early if so
+        if any([not (isinstance(path, _VALID_PATH_TYPES))
+                for path in target_path_list]):
+            raise ValueError(
+                "Values passed to target_path_list are not strings: %s",
+                target_path_list)
+
+        # sort the target path list because the order doesn't matter for
+        # a result, but it would cause a task to be reexecuted if the only
+        # difference was a different order.
+        self._target_path_list = sorted([
+            _normalize_path(path) for path in target_path_list])
+        self.task_name = task_name
+        self._func = func
+        self._args = args
+        self._kwargs = kwargs
+        self._cache_dir = cache_dir
+        self._ignore_path_list = [
+            _normalize_path(path) for path in ignore_path_list]
+        self._hash_target_files = hash_target_files
+        self._ignore_directories = ignore_directories
+        self._transient_run = transient_run
+        self._worker_pool = worker_pool
+        self._task_database_path = task_database_path
+        self._hash_algorithm = hash_algorithm
+        self._copy_duplicate_artifact = copy_duplicate_artifact
+        self._hardlink_allowed = hardlink_allowed
+        self._store_result = store_result
+        self.exception_object = None
+
+        # invert the priority since sorting goes smallest to largest and we
+        # want more positive priority values to be executed first.
+        self._priority = -priority
+
+        # Used to ensure only one attempt at executing and also a mechanism
+        # to see when Task is complete. This can be set if a Task finishes
+        # a _call and there are no more attempts at reexecution.
+        self.task_done_executing_event = threading.Event()
+
+        # These are used to store and later access the result of the call.
+        self._result = None
+
+        # Calculate a hash based only on argument inputs.
+        try:
+            if not hasattr(Task, 'func_source_map'):
+                Task.func_source_map = {}
+            # memoize func source code because it's likely we'll import
+            # the same func many times and reflection is slow
+            if self._func not in Task.func_source_map:
+                Task.func_source_map[self._func] = (
+                    inspect.getsource(self._func))
+            source_code = Task.func_source_map[self._func]
+        except (IOError, TypeError):
+            # many reasons for this, for example, frozen Python code won't
+            # have source code, so just leave blank
+            source_code = ''
+
+        if not hasattr(self._func, '__name__'):
+            LOGGER.warning(
+                "function does not have a __name__ which means it will not "
+                "be considered when calculating a successive input has "
+                "been changed with another function without __name__.")
+            self._func.__name__ = ''
+
+        args_clean = []
+        for index, arg in enumerate(self._args):
+            try:
+                scrubbed_value = _scrub_task_args(arg, self._target_path_list)
+                _ = pickle.dumps(scrubbed_value)
+                args_clean.append(scrubbed_value)
+            except TypeError:
+                LOGGER.warning(
+                    "could not pickle argument at index %d (%s). "
+                    "Skipping argument which means it will not be considered "
+                    "when calculating whether inputs have been changed "
+                    "on a successive run.", index, arg)
+
+        kwargs_clean = {}
+        # iterate through sorted order so we get the same hash result with the
+        # same set of kwargs irrespective of the item dict order.
+        for key, arg in sorted(self._kwargs.items()):
+            try:
+                scrubbed_value = _scrub_task_args(arg, self._target_path_list)
+                _ = pickle.dumps(scrubbed_value)
+                kwargs_clean[key] = scrubbed_value
+            except TypeError:
+                LOGGER.warning(
+                    "could not pickle kw argument %s (%s) scrubbed to %s. "
+                    "Skipping argument which means it will not be considered "
+                    "when calculating whether inputs have been changed "
+                    "on a successive run.", key, arg, scrubbed_value)
+
+        self._reexecution_info = {
+            'func_name': self._func.__name__,
+            'args_clean': args_clean,
+            'kwargs_clean': kwargs_clean,
+            'source_code_hash': hashlib.sha1(
+                source_code.encode('utf-8')).hexdigest(),
+        }
+
+        argument_hash_string = ':'.join([
+            repr(self._reexecution_info[key])
+            for key in sorted(self._reexecution_info.keys())])
+
+        self._task_id_hash = hashlib.sha1(
+            argument_hash_string.encode('utf-8')).hexdigest()
+
+        # this will get calculated when ``is_precalculated`` is invoked.
+        self._task_reexecution_hash = None
+
+    def __eq__(self, other):
+        """Two tasks are equal if their hashes are equal."""
+        return (
+            isinstance(self, other.__class__) and
+            (self._task_id_hash == other._task_id_hash))
+
+    def __hash__(self):
+        """Return the base-16 integer hash of this hash string."""
+        return int(self._task_id_hash, 16)
+
+    def __ne__(self, other):
+        """Inverse of __eq__."""
+        return not self.__eq__(other)
+
+    def __lt__(self, other):
+        """Less than based on priority."""
+        return self._priority < other._priority
+
+    def __repr__(self):
+        """Create a string representation of a Task."""
+        return "Task object %s:\n\n" % (id(self)) + pprint.pformat(
+            {
+                "task_name": self.task_name,
+                "priority": self._priority,
+                "ignore_path_list": self._ignore_path_list,
+                "ignore_directories": self._ignore_directories,
+                "target_path_list": self._target_path_list,
+                "task_id_hash": self._task_id_hash,
+                "task_reexecution_hash": self._task_reexecution_hash,
+                "exception_object": self.exception_object,
+                "self._reexecution_info": self._reexecution_info,
+                "self._result": self._result,
+            })
+
+    def _call(self):
+        """Invoke this method to execute task.
+
+        Precondition is that the Task dependencies are satisfied.
+
+        Sets the ``self.task_done_executing_event`` flag if execution is
+        successful.
+
+        Raises:
+            RuntimeError if any target paths are not generated after the
+                function call is complete.
+
+        """
+        LOGGER.debug("_call check if precalculated %s", self.task_name)
+        if self.is_precalculated():
+            self.task_done_executing_event.set()
+            return
+        LOGGER.debug("not precalculated %s", self.task_name)
+        artifact_copied = False
+        if self._copy_duplicate_artifact:
+            # try to see if we can copy old files
+            database_result = _execute_sqlite(
+                """
+                SELECT target_path_stats from taskgraph_data
+                WHERE (task_reexecution_hash == ?)
+                """,
+                self._task_database_path, mode='read_only',
+                argument_list=(self._task_reexecution_hash,),
+                execute='execute', fetch='one')
+            try:
+                if database_result:
+                    result_target_path_stats = pickle.loads(database_result[0])
+                    LOGGER.debug(
+                        'duplicate artifact db results: %s',
+                        result_target_path_stats)
+                    if (len(result_target_path_stats) ==
+                            len(self._target_path_list)):
+                        if all([
+                            file_fingerprint == _hash_file(
+                                path, hash_algorithm)
+                            for path, hash_algorithm, file_fingerprint in (
+                                result_target_path_stats)]):
+                            LOGGER.debug(
+                                "copying stored artifacts to target path "
+                                "list. \n\tstored artifacts: %s\n\t"
+                                "target_path_list: %s\n",
+                                [x[0] for x in result_target_path_stats],
+                                self._target_path_list)
+                            for artifact_target, new_target in zip(
+                                    result_target_path_stats,
+                                    self._target_path_list):
+                                if artifact_target != new_target:
+                                    target_linked = False
+                                    if self._hardlink_allowed:
+                                        # some OSes may not allow hardlinks
+                                        # but we don't know unless we try
+                                        try:
+                                            os.link(
+                                                artifact_target[0], new_target)
+                                            target_linked = True
+                                        except Exception:
+                                            LOGGER.exception(
+                                                f'failed to os.link '
+                                                f'{artifact_target[0]} to '
+                                                f'{new_target}')
+                                    # this is the default if either no hardlink
+                                    # allowed or a hardlink failed
+                                    if not target_linked:
+                                        shutil.copyfile(
+                                            artifact_target[0], new_target)
+                                else:
+                                    # This is a bug if this ever happens, and
+                                    # so bad if it does I want to stop and
+                                    # report a helpful error message
+                                    raise RuntimeError(
+                                        "duplicate copy artifact and target "
+                                        "path: %s, result_path_stats: %s, "
+                                        "target_path_list: %s" % (
+                                            artifact_target,
+                                            result_target_path_stats,
+                                            self._target_path_list))
+                            artifact_copied = True
+            except IOError as e:
+                LOGGER.warning(
+                    "IOError encountered when hashing original source "
+                    "files.\n%s" % e)
+        if not artifact_copied:
+            if self._worker_pool is not None:
+                result = self._worker_pool.apply_async(
+                    func=self._func, args=self._args, kwds=self._kwargs)
+                # the following blocks and raises an exception if result
+                # raised an exception
+                LOGGER.debug("apply_async for task %s", self.task_name)
+                payload = result.get()
+            else:
+                LOGGER.debug("direct _func for task %s", self.task_name)
+                payload = self._func(*self._args, **self._kwargs)
+            if self._store_result:
+                self._result = payload
+
+        # check that the target paths exist and record stats for later
+        if not self._hash_target_files:
+            target_hash_algorithm = 'exists'
+        else:
+            target_hash_algorithm = self._hash_algorithm
+        result_target_path_stats = list(
+            _get_file_stats(
+                self._target_path_list, target_hash_algorithm, [], False))
+        result_target_path_set = set(
+            [x[0] for x in result_target_path_stats])
+        target_path_set = set(self._target_path_list)
+        if target_path_set != result_target_path_set:
+            raise RuntimeError(
+                "In Task: %s\nMissing expected target path results.\n"
+                "Expected: %s\nObserved: %s\n" % (
+                    self.task_name, self._target_path_list,
+                    result_target_path_set))
+
+        # this step will only record the run if there is an expected
+        # target file. Otherwise we infer the result of this call is
+        # transient between taskgraph executions and we should expect to
+        # run it again.
+        if not self._transient_run:
+            _execute_sqlite(
+                "INSERT OR REPLACE INTO taskgraph_data VALUES (?, ?, ?)",
+                self._task_database_path, mode='modify',
+                argument_list=(
+                    self._task_reexecution_hash,
+                    pickle.dumps(result_target_path_stats),
+                    pickle.dumps(self._result)))
+        self.task_done_executing_event.set()
+        LOGGER.debug("successful run on task %s", self.task_name)
+
+    def is_precalculated(self):
+        """Return true if _call need not be invoked.
+
+        If the task has been precalculated it will fetch the return result from
+        the previous run.
+
+        Returns:
+            True if the Task's target paths exist in the same state as the
+            last recorded run at the time this function is called. It is
+            possible this value could change without running the Task if
+            input parameter file stats change. False otherwise.
+
+        """
+        # This gets a list of the files and their file stats that can be found
+        # in args and kwargs but ignores anything specifically targeted or
+        # an expected result. This will allow a task to change its hash in
+        # case a different version of a file was passed in.
+        # these are the stats of the files that exist that aren't ignored
+        if not self._hash_target_files:
+            target_hash_algorithm = 'exists'
+        else:
+            target_hash_algorithm = self._hash_algorithm
+        file_stat_list = list(_get_file_stats(
+            [self._args, self._kwargs],
+            target_hash_algorithm,
+            self._target_path_list+self._ignore_path_list,
+            self._ignore_directories))
+
+        other_arguments = list(_filter_non_files(
+            [self._reexecution_info['args_clean'],
+             self._reexecution_info['kwargs_clean']],
+            self._target_path_list,
+            self._ignore_path_list,
+            self._ignore_directories))
+
+        LOGGER.debug("file_stat_list: %s", file_stat_list)
+        LOGGER.debug("other_arguments: %s", other_arguments)
+
+        # add the file stat list to the already existing reexecution info
+        # dictionary that contains stats that should not change whether
+        # files have been created/updated/or not.
+        self._reexecution_info['file_stat_list'] = file_stat_list
+        self._reexecution_info['other_arguments'] = other_arguments
+
+        reexecution_string = '%s:%s:%s:%s:%s' % (
+            self._reexecution_info['func_name'],
+            self._reexecution_info['source_code_hash'],
+            self._reexecution_info['other_arguments'],
+            self._store_result,
+            # the x[2] is to only take the *hash* part of the 'file_stat'
+            str([x[2] for x in file_stat_list]))
+
+        self._task_reexecution_hash = hashlib.sha1(
+            reexecution_string.encode('utf-8')).hexdigest()
+        try:
+            database_result = _execute_sqlite(
+                """SELECT target_path_stats, result from taskgraph_data
+                    WHERE (task_reexecution_hash == ?)""",
+                self._task_database_path, mode='read_only',
+                argument_list=(self._task_reexecution_hash,), fetch='one')
+            if database_result is None:
+                LOGGER.debug(
+                    "not precalculated, Task hash does not "
+                    "exist (%s)", self.task_name)
+                LOGGER.debug("is_precalculated full task info: %s", self)
+                return False
+            result_target_path_stats = pickle.loads(database_result[0])
+            mismatched_target_file_list = []
+            for path, hash_algorithm, hash_string in result_target_path_stats:
+                if path not in self._target_path_list:
+                    mismatched_target_file_list.append(
+                        'Recorded path not in target path list %s' % path)
+                if not os.path.exists(path):
+                    mismatched_target_file_list.append(
+                        'Path not found: %s' % path)
+                    continue
+                elif hash_algorithm == 'exists':
+                    # this is the case where hash_algorithm == 'exists' but
+                    # we already know the file exists so we do nothing
+                    continue
+                if hash_algorithm == 'sizetimestamp':
+                    size, modified_time, actual_path = [
+                        x for x in hash_string.split('::')]
+                    if actual_path != path:
+                        mismatched_target_file_list.append(
+                            "Path names don't match\n"
+                            "cached: (%s)\nactual (%s)" % (path, actual_path))
+                    target_modified_time = os.path.getmtime(path)
+                    if not math.isclose(
+                            float(modified_time), target_modified_time):
+                        mismatched_target_file_list.append(
+                            "Modified times don't match "
+                            "cached: (%f) actual: (%f)" % (
+                                float(modified_time), target_modified_time))
+                        continue
+                    target_size = os.path.getsize(path)
+                    if float(size) != target_size:
+                        mismatched_target_file_list.append(
+                            "File sizes don't match "
+                            "cached: (%s) actual: (%s)" % (
+                                size, target_size))
+                else:
+                    target_hash = _hash_file(path, hash_algorithm)
+                    if hash_string != target_hash:
+                        mismatched_target_file_list.append(
+                            "File hashes are different. cached: (%s) "
+                            "actual: (%s)" % (hash_string, target_hash))
+            if mismatched_target_file_list:
+                LOGGER.warning(
+                    "not precalculated (%s), Task hash exists, "
+                    "but there are these mismatches: %s",
+                    self.task_name, '\n'.join(mismatched_target_file_list))
+                return False
+            if self._store_result:
+                self._result = pickle.loads(database_result[1])
+            LOGGER.debug("precalculated (%s)" % self)
+            return True
+        except EOFError:
+            LOGGER.exception("not precalculated %s, EOFError", self.task_name)
+            return False
+
+    def join(self, timeout=None):
+        """Block until task is complete, raise exception if runtime failed."""
+        LOGGER.debug(
+            "joining %s done executing: %s", self.task_name,
+            self.task_done_executing_event)
+        successful_wait = self.task_done_executing_event.wait(timeout)
+        if self.exception_object:
+            raise self.exception_object
+        return successful_wait
+
+    def get(self, timeout=None):
+        """Return the result of the ``func`` once it is ready.
+
+        If ``timeout`` is None, this call blocks until the task is complete
+        determined by a call to ``.join()``. Otherwise will wait up to
+        ``timeout`` seconds before raising a``RuntimeError`` if exceeded.
+
+        Args:
+            timeout (float): if not None this parameter is a floating point
+                number specifying a timeout for the operation in seconds.
+
+        Returns:
+            value of the result
+
+        Raises:
+            RuntimeError when ``timeout`` exceeded.
+            ValueError if ``store_result`` was set to ``False`` when the task
+                was created.
+
+        """
+        if not self._store_result:
+            raise ValueError(
+                'must set `store_result` to True in `add_task` to invoke this '
+                'function')
+        timeout = not self.join(timeout)
+        if timeout:
+            raise RuntimeError('call to get timed out')
+        return self._result
+
+
+def _get_file_stats(
+        base_value, hash_algorithm, ignore_list,
+        ignore_directories):
+    """Return fingerprints of any filepaths in ``base_value``.
+
+    Args:
+        base_value: any python value. Any file paths in ``base_value``
+            should be "os.path.norm"ed before this function is called.
+            contains filepaths in any nested structure.
+        hash_algorithm (string): either a hash function id that
+            exists in hashlib.algorithms_available, 'exists', or
+            'sizetimestamp'. Any paths to actual files in the arguments will be
+            digested with this algorithm. If value is 'sizetimestamp' the
+            digest will only use the normed path, size, and timestamp of any
+            files found in the arguments. This value is used when
+            determining whether a task is precalculated or its target
+            files can be copied to an equivalent task. Note if
+            ``hash_algorithm`` is 'sizetimestamp' the task will require the
+            same base path files to determine equality. If it is a
+            ``hashlib`` algorithm only file contents will be considered. If
+            this value is 'exists' the value of the hash will be 'exists'.
+        ignore_list (list): any paths found in this list are not included
+            as part of the file stats. All paths in this list should be
+            "os.path.norm"ed.
+        ignore_directories (boolean): If True directories are not
+            considered for filestats.
+
+
+    Return:
+        list of (path, hash_algorithm, hash) tuples for any filepaths found in
+            base_value or nested in base value that are not otherwise
+            ignored by the input parameters.
+
+    """
+    if isinstance(base_value, _VALID_PATH_TYPES):
+        try:
+            norm_path = _normalize_path(base_value)
+            if norm_path not in ignore_list and (
+                    not os.path.isdir(norm_path) or
+                    not ignore_directories) and os.path.exists(norm_path):
+                if hash_algorithm == 'exists':
+                    yield (norm_path, 'exists', 'exists')
+                else:
+                    yield (
+                        norm_path, hash_algorithm,
+                        _hash_file(norm_path, hash_algorithm))
+        except (OSError, ValueError):
+            # I ran across a ValueError when one of the os.path functions
+            # interpreted the value as a path that was too long.
+            # OSErrors could happen if there's coincidentally a directory we
+            # can't read or it's not a file or something else out of our
+            # control
+            LOGGER.exception(
+                "base_value couldn't be analyzed somehow '%s'", base_value)
+    elif isinstance(base_value, dict):
+        for key in base_value.keys():
+            value = base_value[key]
+            for stat in _get_file_stats(
+                    value, hash_algorithm, ignore_list, ignore_directories):
+                yield stat
+    elif isinstance(base_value, (list, set, tuple)):
+        for value in base_value:
+            for stat in _get_file_stats(
+                    value, hash_algorithm, ignore_list, ignore_directories):
+                yield stat
+
+
+def _filter_non_files(
+        base_value, keep_list, ignore_list, keep_directories):
+    """Remove any values that are files not in ignore list or directories.
+
+    Args:
+        base_value: any python value. Any file paths in ``base_value``
+            should be "os.path.norm"ed before this function is called.
+            contains filepaths in any nested structure.
+        keep_list (list): any paths found in this list are not filtered.
+            All paths in this list should be "os.path.norm"ed.
+        ignore_list (list): any paths found in this list are filtered.
+        keep_directories (boolean): If True directories are not filtered
+            out.
+
+    Return:
+        original``base_value`` with any nested file paths for files that
+        exist in the os.exists removed.
+
+    """
+    if isinstance(base_value, _VALID_PATH_TYPES):
+        try:
+            norm_path = _normalize_path(base_value)
+            if norm_path not in ignore_list and (norm_path in keep_list or (
+                    os.path.isdir(norm_path) and keep_directories) or
+                    not os.path.isfile(norm_path)):
+                yield norm_path
+        except (OSError, ValueError):
+            # I ran across a ValueError when one of the os.path functions
+            # interpreted the value as a path that was too long.
+            # OSErrors could happen if there's coincidentally a directory we
+            # can't read or it's not a file or something else out of our
+            # control
+            LOGGER.exception(
+                "base_value couldn't be analyzed somehow '%s'", base_value)
+    elif isinstance(base_value, dict):
+        for key in base_value.keys():
+            value = base_value[key]
+            for filter_value in _filter_non_files(
+                    value, keep_list, ignore_list, keep_directories):
+                yield (value, filter_value)
+    elif isinstance(base_value, (list, set, tuple)):
+        for value in base_value:
+            for filter_value in _filter_non_files(
+                    value, keep_list, ignore_list, keep_directories):
+                yield filter_value
+    else:
+        yield base_value
+
+
+def _scrub_task_args(base_value, target_path_list):
+    """Attempt to convert ``base_value`` to canonical values.
+
+    Any paths in ``base_value`` are normalized, any paths that are also in
+    the``target_path_list`` are replaced with a placeholder so that if
+    all other arguments are the same in ``base_value`` except target path
+    name the function will hash to the same.
+
+    This function can be called before the Task dependencies are satisfied
+    since it doesn't inspect any file stats on disk.
+
+    Args:
+        base_value: any python value
+        target_path_list (list): a list of strings that if found in
+            ``base_value`` should be replaced with 'in_target_path' so
+
+    Returns:
+        base_value with any functions replaced as strings and paths in
+            ``target_path_list`` with a 'target_path_list[n]' placeholder.
+
+    """
+    if callable(base_value):
+        try:
+            if not hasattr(Task, 'func_source_map'):
+                Task.func_source_map = {}
+            # memoize func source code because it's likely we'll import
+            # the same func many times and reflection is slow
+            if base_value not in Task.func_source_map:
+                Task.func_source_map[base_value] = (
+                    inspect.getsource(base_value)).replace(
+                        ' ', '').replace('\t', '')
+            source_code = Task.func_source_map[base_value]
+        except (IOError, TypeError):
+            # many reasons for this, for example, frozen Python code won't
+            # have source code, so just leave blank
+            source_code = ''
+        return '%s:%s' % (base_value.__name__, source_code)
+    elif isinstance(base_value, dict):
+        result_dict = {}
+        for key in base_value.keys():
+            result_dict[key] = _scrub_task_args(
+                base_value[key], target_path_list)
+        return result_dict
+    elif isinstance(base_value, (list, set, tuple)):
+        result_list = []
+        for value in base_value:
+            result_list.append(_scrub_task_args(value, target_path_list))
+        return type(base_value)(result_list)
+    elif isinstance(base_value, _VALID_PATH_TYPES):
+        normalized_path = _normalize_path(base_value)
+        if normalized_path in target_path_list:
+            return 'in_target_path_list'
+        else:
+            return normalized_path
+    else:
+        return base_value
+
+
+def _hash_file(file_path, hash_algorithm, buf_size=2**20):
+    """Return a hex digest of ``file_path``.
+
+    Args:
+        file_path (string): path to file to hash.
+        hash_algorithm (string): a hash function id that exists in
+            hashlib.algorithms_available or 'sizetimestamp'. If function id
+            is in hashlib.algorithms_available, the file contents are hashed
+            with that function and the fingerprint is returned. If value is
+            'sizetimestamp' the size and timestamp of the file are returned
+            in a string of the form
+            '[sizeinbytes]:[lastmodifiedtime]'.
+        buf_size (int): number of bytes to read from ``file_path`` at a time
+            for digesting.
+
+    Returns:
+        a hash hex digest computed with hash algorithm ``hash_algorithm``
+        of the binary contents of the file located at ``file_path``.
+
+    """
+    if hash_algorithm == 'sizetimestamp':
+        norm_path = _normalize_path(file_path)
+        return '%d::%f::%s' % (
+            os.path.getsize(norm_path), os.path.getmtime(norm_path),
+            norm_path)
+    hash_func = hashlib.new(hash_algorithm)
+    with open(file_path, 'rb') as f:
+        binary_data = f.read(buf_size)
+        while binary_data:
+            hash_func.update(binary_data)
+            binary_data = f.read(buf_size)
+    return hash_func.hexdigest()
+
+
+def _normalize_path(path):
+    """Convert ``path`` into normalized, normcase, absolute filepath."""
+    norm_path = os.path.normpath(path)
+    try:
+        abs_path = os.path.abspath(norm_path)
+    except TypeError:
+        # this occurs when encountering VERY long strings that might be
+        # interpreted as paths
+        LOGGER.warn(
+            "failed to abspath %s so returning normalized path instead")
+        abs_path = norm_path
+    return os.path.normcase(abs_path)
+
+
+@retrying.retry(
+    wait_exponential_multiplier=100, wait_exponential_max=3200,
+    stop_max_attempt_number=5)
+def _execute_sqlite(
+        sqlite_command, database_path, argument_list=None,
+        mode='read_only', execute='execute', fetch=None):
+    """Execute SQLite command and attempt retries on a failure.
+
+    Args:
+        sqlite_command (str): a well formatted SQLite command.
+        database_path (str): path to the SQLite database to operate on.
+        argument_list (list): ``execute == 'execute'`` then this list is passed
+            to the internal sqlite3 ``execute`` call.
+        mode (str): must be either 'read_only' or 'modify'.
+        execute (str): must be either 'execute' or 'script'.
+        fetch (str): if not ``None`` can be either 'all' or 'one'.
+            If not None the result of a fetch will be returned by this
+            function.
+
+    Returns:
+        result of fetch if ``fetch`` is not None.
+
+    """
+    cursor = None
+    connection = None
+    try:
+        if mode == 'read_only':
+            ro_uri = r'%s?mode=ro' % pathlib.Path(
+                os.path.abspath(database_path)).as_uri()
+            LOGGER.debug(
+                '%s exists: %s', ro_uri, os.path.exists(os.path.abspath(
+                    database_path)))
+            connection = sqlite3.connect(ro_uri, uri=True)
+        elif mode == 'modify':
+            connection = sqlite3.connect(database_path)
+        else:
+            raise ValueError('Unknown mode: %s' % mode)
+
+        if execute == 'execute':
+            if argument_list is None:
+                cursor = connection.execute(sqlite_command)
+            else:
+                cursor = connection.execute(sqlite_command, argument_list)
+        elif execute == 'script':
+            cursor = connection.executescript(sqlite_command)
+        else:
+            raise ValueError('Unknown execute mode: %s' % execute)
+
+        result = None
+        payload = None
+        if fetch == 'all':
+            payload = (cursor.fetchall())
+        elif fetch == 'one':
+            payload = (cursor.fetchone())
+        elif fetch is not None:
+            raise ValueError('Unknown fetch mode: %s' % fetch)
+        if payload is not None:
+            result = list(payload)
+        cursor.close()
+        connection.commit()
+        connection.close()
+        return result
+    except Exception:
+        LOGGER.exception('Exception on _execute_sqlite: %s', sqlite_command)
+        if cursor is not None:
+            cursor.close()
+        if connection is not None:
+            connection.commit()
+            connection.close()
+        raise