--- conflicted
+++ resolved
@@ -1,106 +1,100 @@
-.. :changelog:
-
-<<<<<<< HEAD
-Unreleased Changes
-------------------
-* TaskGraph constructor has an option to report a ongoing logging message
-  at a set interval. The message reports how many tasks have been committed
-  and completed.
-* Fixing an issue where a non-JSON serializeable object would cause `add_task`
-  to crash. Now TaskGraph is more tolerant of non-JSON serializeable objects
-  and will log warnings when parameters cannot be serialized.
-=======
-.. Unreleased Changes
-Unreleased Changes
-------------------
-* Added a `delayed_start` flag to TaskGraph to allow for delayed execution of
-  taskgraph tasks. If enabled on threaded or multiprocess model, calls to
-  `add_task` will not execute tasks until the `join` method is invoked on
-  `taskgraph`. This allows for finer control over execution order when tasks
-  are passed non-equivalent `priority` levels.
->>>>>>> 2aee991a
-
-0.5.2 (2018-06-20)
-------------------
-* Fixing an issue where a Task would hang on a `join` if the number of
-  workers in TaskGraph was -1 and a call to `add_task` has a non-`None`
-  passed to `target_path_list` and the resulting task was `.join`ed after a
-  second run of the same program.
-
-0.5.1 (2018-06-20)
-------------------
-* Fixing an issue where TaskGraph would hang on a `join` if the number of
-  workers was -1 and a call to `add_task` has `None` passed to
-  `target_path_list`.
-
-0.5.0 (2018-05-04)
-------------------
-* Taskgraph now supports python versions 2 and 3 (tested with python 2.7, 3.6).
-* Fixed an issue with ``taskgraph.TaskGraph`` that prevented a multiprocessed
-  graph from executing on POSIX systems when ``psutil`` was installed.
-* Adding matrix-based test automation (python 2.7, python 3.6, with/without
-  ``psutil``) via ``tox``.
-* Updating repository path to ``https://bitbucket.org/natcap/taskgraph``.
-
-0.4.0 (2018-04-18)
-------------------
-* Auto-versioning now happens via ``setuptools_scm``, replacing previous calls to ``natcap.versioner``.
-* Added an option to `TaskGraph` constructor to allow negative values in the `n_workers` argument to indicate that the entire object should run in the main thread. A value of 0 will indicate that no multiprocessing will be used but concurrency will be allowed for non-blocking `add_task`.
-* Added an abstract class `task.EncapsulatedTaskOp` that can be used to instance a class that needs scope in order to be used as an operation passed to a process. The advantage of using `EncapsulatedTaskOp` is that the `__name__` hash used by `TaskGraph` to determine if a task is unique is calculated in the superclass and the subclass need only worry about implementation of `__call__`.
-* Added a `priority` optional scalar argument to `TaskGraph.add_task` to indicates the priority preference of the task to be executed. A higher priority task whose dependencies are satisfied will executed before one with a lower priority.
-
-0.3.0 (2017-11-17)
-------------------
-* Refactor of core scheduler. Old scheduler used asynchronicity to attempt to test if a Task was complete, occasionally testing all Tasks in potential work queue per task completion. Scheduler now uses bookkeeping to keep track of all dependencies and submits tasks for work only when all dependencies are satisfied.
-* TaskGraph and Task `.join` methods now have a timeout parameter. Additionally `join` now also returns False if `join` terminates because of a timeout.
-* More robust error reporting and shutdown of TaskGraph if any tasks fail during execution using pure threading or multiprocessing.
-
-
-0.2.7 (2017-11-09)
-------------------
-* Fixed a critical error from the last hotfix that prevented `taskgraph` from avoiding recomputation of already completed tasks.
-
-0.2.6 (2017-11-07)
-------------------
-* Fixed an issue from the previous hotfix that could cause `taskgraph` to exceed the number of available threads if enough tasks were added with long running dependencies.
-* Additional error checking and flow control ensures that a TaskGraph will catastrophically fail and report useful exception logging a task fails during runtime.
-* Fixed a deadlock issue where a failure on a subtask would occasionally cause a TaskGraph to hang.
-* `Task.is_complete` raises a RuntimeError if the task is complete but failed.
-* More efficient handling of topological progression of task execution to attempt to maximize total possible CPU load.
-* Fixing an issue from the last release that caused the test cases to fail. (Don't use 0.2.5 at all).
-
-0.2.5 (2017-10-11)
-------------------
-* Fixed a bug where tasks with satisfied dependencies or no dependencies were blocked on dependent tasks added to the task graph earlier in the main thread execution.
-* Indicating that `psutil` is an optional dependency through the `setup` function.
-
-0.2.4 (2017-09-19)
-------------------
-* Empty release.  Possible bug with PyPI release, so re-releasing with a bumped up version.
-
-0.2.3 (2017-09-18)
-------------------
-* More robust testing on a chain of tasks that might fail because an ancestor failed.
-
-0.2.2 (2017-08-15)
-------------------
-* Changed how TaskGraph determines of work is complete.  Now records target paths in file token with modified time and file size.  When checking if work is complete, the token is loaded and the target file stats are compared for each file.
-
-0.2.1 (2017-08-11)
-------------------
-* Handling cases where a function might be an object or something else that can't import source code.
-* Using natcap.versioner for versioning.
-
-0.2.0 (2017-07-31)
-------------------
-* Fixing an issue where `types.StringType` is not the same as `types.StringTypes`.
-* Redefined `target` in `add_task` to `func` to avoid naming collision with `target_path_list` in the same function.
-
-0.1.1 (2017-07-31)
-------------------
-* Fixing a TYPO on __version__ number scheme.
-* Importing `psutil` if it exists.
-
-0.1.0 (2017-07-29)
-------------------
-* Initial release.
+.. :changelog:
+
+Unreleased Changes
+------------------
+* TaskGraph constructor has an option to report a ongoing logging message
+  at a set interval. The message reports how many tasks have been committed
+  and completed.
+* Fixing an issue where a non-JSON serializeable object would cause `add_task`
+  to crash. Now TaskGraph is more tolerant of non-JSON serializeable objects
+  and will log warnings when parameters cannot be serialized.
+* Added a `delayed_start` flag to TaskGraph to allow for delayed execution of
+  taskgraph tasks. If enabled on threaded or multiprocess model, calls to
+  `add_task` will not execute tasks until the `join` method is invoked on
+  `taskgraph`. This allows for finer control over execution order when tasks
+  are passed non-equivalent `priority` levels.
+
+0.5.2 (2018-06-20)
+------------------
+* Fixing an issue where a Task would hang on a `join` if the number of
+  workers in TaskGraph was -1 and a call to `add_task` has a non-`None`
+  passed to `target_path_list` and the resulting task was `.join`ed after a
+  second run of the same program.
+
+0.5.1 (2018-06-20)
+------------------
+* Fixing an issue where TaskGraph would hang on a `join` if the number of
+  workers was -1 and a call to `add_task` has `None` passed to
+  `target_path_list`.
+
+0.5.0 (2018-05-04)
+------------------
+* Taskgraph now supports python versions 2 and 3 (tested with python 2.7, 3.6).
+* Fixed an issue with ``taskgraph.TaskGraph`` that prevented a multiprocessed
+  graph from executing on POSIX systems when ``psutil`` was installed.
+* Adding matrix-based test automation (python 2.7, python 3.6, with/without
+  ``psutil``) via ``tox``.
+* Updating repository path to ``https://bitbucket.org/natcap/taskgraph``.
+
+0.4.0 (2018-04-18)
+------------------
+* Auto-versioning now happens via ``setuptools_scm``, replacing previous calls to ``natcap.versioner``.
+* Added an option to `TaskGraph` constructor to allow negative values in the `n_workers` argument to indicate that the entire object should run in the main thread. A value of 0 will indicate that no multiprocessing will be used but concurrency will be allowed for non-blocking `add_task`.
+* Added an abstract class `task.EncapsulatedTaskOp` that can be used to instance a class that needs scope in order to be used as an operation passed to a process. The advantage of using `EncapsulatedTaskOp` is that the `__name__` hash used by `TaskGraph` to determine if a task is unique is calculated in the superclass and the subclass need only worry about implementation of `__call__`.
+* Added a `priority` optional scalar argument to `TaskGraph.add_task` to indicates the priority preference of the task to be executed. A higher priority task whose dependencies are satisfied will executed before one with a lower priority.
+
+0.3.0 (2017-11-17)
+------------------
+* Refactor of core scheduler. Old scheduler used asynchronicity to attempt to test if a Task was complete, occasionally testing all Tasks in potential work queue per task completion. Scheduler now uses bookkeeping to keep track of all dependencies and submits tasks for work only when all dependencies are satisfied.
+* TaskGraph and Task `.join` methods now have a timeout parameter. Additionally `join` now also returns False if `join` terminates because of a timeout.
+* More robust error reporting and shutdown of TaskGraph if any tasks fail during execution using pure threading or multiprocessing.
+
+
+0.2.7 (2017-11-09)
+------------------
+* Fixed a critical error from the last hotfix that prevented `taskgraph` from avoiding recomputation of already completed tasks.
+
+0.2.6 (2017-11-07)
+------------------
+* Fixed an issue from the previous hotfix that could cause `taskgraph` to exceed the number of available threads if enough tasks were added with long running dependencies.
+* Additional error checking and flow control ensures that a TaskGraph will catastrophically fail and report useful exception logging a task fails during runtime.
+* Fixed a deadlock issue where a failure on a subtask would occasionally cause a TaskGraph to hang.
+* `Task.is_complete` raises a RuntimeError if the task is complete but failed.
+* More efficient handling of topological progression of task execution to attempt to maximize total possible CPU load.
+* Fixing an issue from the last release that caused the test cases to fail. (Don't use 0.2.5 at all).
+
+0.2.5 (2017-10-11)
+------------------
+* Fixed a bug where tasks with satisfied dependencies or no dependencies were blocked on dependent tasks added to the task graph earlier in the main thread execution.
+* Indicating that `psutil` is an optional dependency through the `setup` function.
+
+0.2.4 (2017-09-19)
+------------------
+* Empty release.  Possible bug with PyPI release, so re-releasing with a bumped up version.
+
+0.2.3 (2017-09-18)
+------------------
+* More robust testing on a chain of tasks that might fail because an ancestor failed.
+
+0.2.2 (2017-08-15)
+------------------
+* Changed how TaskGraph determines of work is complete.  Now records target paths in file token with modified time and file size.  When checking if work is complete, the token is loaded and the target file stats are compared for each file.
+
+0.2.1 (2017-08-11)
+------------------
+* Handling cases where a function might be an object or something else that can't import source code.
+* Using natcap.versioner for versioning.
+
+0.2.0 (2017-07-31)
+------------------
+* Fixing an issue where `types.StringType` is not the same as `types.StringTypes`.
+* Redefined `target` in `add_task` to `func` to avoid naming collision with `target_path_list` in the same function.
+
+0.1.1 (2017-07-31)
+------------------
+* Fixing a TYPO on __version__ number scheme.
+* Importing `psutil` if it exists.
+
+0.1.0 (2017-07-29)
+------------------
+* Initial release.