name: Test TaskGraph
on:
    push:
        branches:
            - "**"
    pull_request:
        branches:
            - "**"
jobs:
  Test:
    runs-on: ${{ matrix.os }}
    strategy:
      fail-fast: false
      matrix:
        python-version: [3.6, 3.7, 3.8, 3.9, "3.10"]
        os: [ubuntu-latest, windows-latest, macos-latest]

    steps:
<<<<<<< HEAD
    - uses: actions/checkout@v2
    - name: Set up Python ${{ matrix.python-version }}
      uses: actions/setup-python@v1
      with:
        python-version: ${{ matrix.python-version }}
    - name: Install dependencies
      env: ${{ matrix.env }}
      # Use bash even on Windows for consistent env. variable expansion
      shell: bash
      run: |
        python -m pip install --upgrade pip
        pip install -r requirements.txt $EXTRAPKGS rstcheck==5.0
    - name: Lint with flake8
      run: |
        pip install flake8
        # stop the build if there are Python syntax errors or undefined names
        flake8 . --count --select=E9,F63,F7,F82 --show-source --statistics
        # exit-zero treats all errors as warnings
        flake8 . --count --exit-zero --max-line-length=80 --statistics
    - name: Install TaskGraph
      run: |
        python setup.py install
    - name: Test with pytest
      env:
          # Force python to write temp files to the actions home directory.
          TMPDIR: $HOME
      run: |
        pip install pytest
        pytest
=======
      - uses: actions/checkout@v2
        with:
          # Fetch all history (it's a small repo) for scm-based versioning
          fetch-depth: 0

      - name: Set up Python ${{ matrix.python-version }}
        uses: actions/setup-python@v2
        with:
          python-version: ${{ matrix.python-version }}

      - name: Install dependencies
        run: |
          python -m pip install --upgrade pip
          pip install tox tox-gh-actions flake8

      - name: Lint with flake8
        run: |
          # stop the build if there are Python syntax errors or undefined names
          flake8 . --count --select=E9,F63,F7,F82 --show-source --statistics
          # exit-zero treats all errors as warnings
          flake8 . --count --exit-zero --max-line-length=80 --statistics

      - name: Run tests
        run: |
          tox
>>>>>>> d39cc640
<|MERGE_RESOLUTION|>--- conflicted
+++ resolved
@@ -16,37 +16,6 @@
         os: [ubuntu-latest, windows-latest, macos-latest]
 
     steps:
-<<<<<<< HEAD
-    - uses: actions/checkout@v2
-    - name: Set up Python ${{ matrix.python-version }}
-      uses: actions/setup-python@v1
-      with:
-        python-version: ${{ matrix.python-version }}
-    - name: Install dependencies
-      env: ${{ matrix.env }}
-      # Use bash even on Windows for consistent env. variable expansion
-      shell: bash
-      run: |
-        python -m pip install --upgrade pip
-        pip install -r requirements.txt $EXTRAPKGS rstcheck==5.0
-    - name: Lint with flake8
-      run: |
-        pip install flake8
-        # stop the build if there are Python syntax errors or undefined names
-        flake8 . --count --select=E9,F63,F7,F82 --show-source --statistics
-        # exit-zero treats all errors as warnings
-        flake8 . --count --exit-zero --max-line-length=80 --statistics
-    - name: Install TaskGraph
-      run: |
-        python setup.py install
-    - name: Test with pytest
-      env:
-          # Force python to write temp files to the actions home directory.
-          TMPDIR: $HOME
-      run: |
-        pip install pytest
-        pytest
-=======
       - uses: actions/checkout@v2
         with:
           # Fetch all history (it's a small repo) for scm-based versioning
@@ -71,5 +40,4 @@
 
       - name: Run tests
         run: |
-          tox
->>>>>>> d39cc640
+          tox